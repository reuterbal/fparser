# Modified work Copyright (c) 2017 Science and Technology Facilities Council
# Original work Copyright (c) 1999-2008 Pearu Peterson

# All rights reserved.

# Modifications made as part of the fparser project are distributed
# under the following license:

# Redistribution and use in source and binary forms, with or without
# modification, are permitted provided that the following conditions are
# met:

# 1. Redistributions of source code must retain the above copyright
# notice, this list of conditions and the following disclaimer.

# 2. Redistributions in binary form must reproduce the above copyright
# notice, this list of conditions and the following disclaimer in the
# documentation and/or other materials provided with the distribution.

# 3. Neither the name of the copyright holder nor the names of its
# contributors may be used to endorse or promote products derived from
# this software without specific prior written permission.

# THIS SOFTWARE IS PROVIDED BY THE COPYRIGHT HOLDERS AND CONTRIBUTORS
# "AS IS" AND ANY EXPRESS OR IMPLIED WARRANTIES, INCLUDING, BUT NOT
# LIMITED TO, THE IMPLIED WARRANTIES OF MERCHANTABILITY AND FITNESS FOR
# A PARTICULAR PURPOSE ARE DISCLAIMED. IN NO EVENT SHALL THE COPYRIGHT
# HOLDER OR CONTRIBUTORS BE LIABLE FOR ANY DIRECT, INDIRECT, INCIDENTAL,
# SPECIAL, EXEMPLARY, OR CONSEQUENTIAL DAMAGES (INCLUDING, BUT NOT
# LIMITED TO, PROCUREMENT OF SUBSTITUTE GOODS OR SERVICES; LOSS OF USE,
# DATA, OR PROFITS; OR BUSINESS INTERRUPTION) HOWEVER CAUSED AND ON ANY
# THEORY OF LIABILITY, WHETHER IN CONTRACT, STRICT LIABILITY, OR TORT
# (INCLUDING NEGLIGENCE OR OTHERWISE) ARISING IN ANY WAY OUT OF THE USE
# OF THIS SOFTWARE, EVEN IF ADVISED OF THE POSSIBILITY OF SUCH DAMAGE.

# --------------------------------------------------------------------

# The original software (in the f2py project) was distributed under
# the following license:

# Redistribution and use in source and binary forms, with or without
# modification, are permitted provided that the following conditions are met:

#   a. Redistributions of source code must retain the above copyright notice,
#      this list of conditions and the following disclaimer.
#   b. Redistributions in binary form must reproduce the above copyright
#      notice, this list of conditions and the following disclaimer in the
#      documentation and/or other materials provided with the distribution.
#   c. Neither the name of the F2PY project nor the names of its
#      contributors may be used to endorse or promote products derived from
#      this software without specific prior written permission.

# THIS SOFTWARE IS PROVIDED BY THE COPYRIGHT HOLDERS AND CONTRIBUTORS "AS IS"
# AND ANY EXPRESS OR IMPLIED WARRANTIES, INCLUDING, BUT NOT LIMITED TO, THE
# IMPLIED WARRANTIES OF MERCHANTABILITY AND FITNESS FOR A PARTICULAR PURPOSE
# ARE DISCLAIMED. IN NO EVENT SHALL THE REGENTS OR CONTRIBUTORS BE LIABLE FOR
# ANY DIRECT, INDIRECT, INCIDENTAL, SPECIAL, EXEMPLARY, OR CONSEQUENTIAL
# DAMAGES (INCLUDING, BUT NOT LIMITED TO, PROCUREMENT OF SUBSTITUTE GOODS OR
# SERVICES; LOSS OF USE, DATA, OR PROFITS; OR BUSINESS INTERRUPTION) HOWEVER
# CAUSED AND ON ANY THEORY OF LIABILITY, WHETHER IN CONTRACT, STRICT
# LIABILITY, OR TORT (INCLUDING NEGLIGENCE OR OTHERWISE) ARISING IN ANY WAY
# OUT OF THE USE OF THIS SOFTWARE, EVEN IF ADVISED OF THE POSSIBILITY OF SUCH
# DAMAGE.

# Original author: Pearu Peterson <pearu@cens.ioc.ee>
# First version created: May 2006

"""
Test parsing single Fortran lines.

"""

import pytest
from fparser.block_statements import Allocatable, Allocate, ArithmeticIf, \
     AssignedGoto, Assign, Assignment, Asynchronous, Backspace, Bind, Call, \
     CallProtoArgument, CallStatement, Character, Check, Close, Common, \
     ComputedGoto, Contains, Continue, Cycle, Data, Deallocate, Depend, \
     Dimension, Else, ElseIf, ElseWhere, Endfile, Entry, Enumerator, \
     Equivalence, Exit, External, FinalBinding, Flush, Format, ForallStmt, \
     FortranName, GenericBinding, Goto, Implicit, Import, Inquire, Integer, \
     Intent, Intrinsic, ModuleProcedure, Nullify, Open, Optional, Parameter, \
     Pointer, PointerAssignment, Pause, Print, Private, Protected, Public, \
     Read, Return, Rewind, Save, Sequence, SpecificBinding, Stop, Target, \
     Threadsafe, Use, Value, Volatile, Wait, WhereStmt, Write
from fparser.readfortran import FortranStringReader


def parse(cls, line, label='', isfree=True, isstrict=False):
    if label:
        line = label + ' : ' + line
    reader = FortranStringReader(line)
    reader.set_mode(isfree, isstrict)
    item = reader.next()
    if not cls.match(item.get_line()):
        raise ValueError('%r does not match %s pattern' % (line, cls.__name__))
    stmt = cls(item, item)
    if stmt.isvalid:
        # Check that we can successfully parse the string representation
        # of the parsed object
        r = str(stmt)  # pylint: disable=invalid-name
        if not isstrict:
            r1 = parse(cls, r, isstrict=True) # pylint: disable=invalid-name
            if r != r1:
                raise ValueError('Failed to parse %r with %s pattern in Pyf '
                                 'mode, got %r' % (r, cls.__name__, r1))
        return r
    raise ValueError('parsing %r with %s pattern failed' %
                     (line, cls.__name__))


def test_assignment():
    assert parse(Assignment, 'a=b') == 'a = b'
    assert parse(PointerAssignment, 'a=>b') == 'a => b'
    assert parse(Assignment, 'a (2)=b(n,m)') == 'a(2) = b(n,m)'
    assert parse(Assignment, 'a % 2(2,4)=b(a(i))') == 'a%2(2,4) = b(a(i))'


def test_assign():
    assert parse(Assign, 'assign 10 to a') == 'ASSIGN 10 TO a'


def test_call():
    assert parse(Call, 'call a') == 'CALL a'
    assert parse(Call, 'call a()') == 'CALL a'
    assert parse(Call, 'call a(1)') == 'CALL a(1)'
    assert parse(Call, 'call a(1,2)') == 'CALL a(1, 2)'
    assert parse(Call, 'call a % c ( n , a+1 )') == 'CALL a % c(n, a+1)'


def test_goto():
    assert parse(Goto, 'go to 19') == 'GO TO 19'
    assert parse(Goto, 'goto 19') == 'GO TO 19'
    assert parse(ComputedGoto, 'goto (1, 2 ,3) a+b(2)') == \
        'GO TO (1, 2, 3) a+b(2)'
    assert parse(ComputedGoto, 'goto (1, 2 ,3) , a+b(2)') == \
        'GO TO (1, 2, 3) a+b(2)'
    assert parse(AssignedGoto, 'goto a') == 'GO TO a'
    assert parse(AssignedGoto, 'goto a ( 1 )') == 'GO TO a (1)'
    assert parse(AssignedGoto, 'goto a ( 1 ,2)') == 'GO TO a (1, 2)'


def test_continue():
    assert parse(Continue, 'continue') == 'CONTINUE'


def test_return():
    assert parse(Return, 'return') == 'RETURN'
    assert parse(Return, 'return a') == 'RETURN a'
    assert parse(Return, 'return a+1') == 'RETURN a+1'
    assert parse(Return, 'return a(c, a)') == 'RETURN a(c, a)'


def test_stop():
    assert parse(Stop, 'stop') == 'STOP'
    assert parse(Stop, 'stop 1') == 'STOP 1'
    assert parse(Stop, 'stop "a"') == 'STOP "a"'
    assert parse(Stop, 'stop "a b"') == 'STOP "a b"'


def test_print():
    assert parse(Print, 'print*') == 'PRINT *'
    assert parse(Print, 'print "a b( c )"') == 'PRINT "a b( c )"'
    assert parse(Print, 'print 12, a') == 'PRINT 12, a'
    assert parse(Print, 'print 12, a , b') == 'PRINT 12, a, b'
    assert parse(Print, 'print 12, a(c,1) , b') == 'PRINT 12, a(c,1), b'


def test_read():
    assert parse(Read, 'read ( 10 )') == 'READ (10)'
    assert parse(Read, 'read ( 10 ) a ') == 'READ (10) a'
    assert parse(Read, 'read ( 10 ) a , b') == 'READ (10) a, b'
    assert parse(Read, 'read *') == 'READ *'
    assert parse(Read, 'read 12') == 'READ 12'
    assert parse(Read, 'read "a b"') == 'READ "a b"'
    assert parse(Read, 'read "a b",a') == 'READ "a b", a'
    assert parse(Read, 'read * , a') == 'READ *, a'
    assert parse(Read, 'read "hey a" , a') == 'READ "hey a", a'
    assert parse(Read, 'read * , a  , b') == 'READ *, a, b'
    assert parse(Read, 'read ( unit  =10 )') == 'READ (UNIT = 10)'


def test_write():
    assert parse(Write, 'write ( 10 )') == 'WRITE (10)'
    assert parse(Write, 'write ( 10 , a )') == 'WRITE (10, a)'
    assert parse(Write, 'write ( 10 ) b') == 'WRITE (10) b'
    assert parse(Write, 'write ( 10 ) a(1) , b+2') == \
        'WRITE (10) a(1), b+2'
    assert parse(Write, 'write ( unit=10 )') == 'WRITE (UNIT = 10)'


def test_flush():
    assert parse(Flush, 'flush 10') == 'FLUSH (10)'
    assert parse(Flush, 'flush (10)') == 'FLUSH (10)'
    assert parse(Flush, 'flush (UNIT = 10)') == 'FLUSH (UNIT = 10)'
    assert parse(Flush, 'flush (10, err=  23)') == 'FLUSH (10, ERR = 23)'


def test_wait():
    assert parse(Wait, 'wait(10)') == 'WAIT (10)'
    assert parse(Wait, 'wait(10,err=129)') == 'WAIT (10, ERR = 129)'


def test_contains():
    assert parse(Contains, 'contains') == 'CONTAINS'


def test_allocate():
    assert parse(Allocate, 'allocate (a)') == 'ALLOCATE (a)'
    assert parse(Allocate, 'allocate (a, stat=b)') == \
        'ALLOCATE (a, STAT = b)'
    assert parse(Allocate, 'allocate (a,b(:1))') == 'ALLOCATE (a, b(:1))'
    assert parse(Allocate, 'allocate (real(8)::a)') == \
        'ALLOCATE (REAL(KIND=8) :: a)'


def test_deallocate():
    assert parse(Deallocate, 'deallocate (a)') == 'DEALLOCATE (a)'
    assert parse(Deallocate, 'deallocate (a, stat=b)') == \
        'DEALLOCATE (a, STAT = b)'



def test_moduleprocedure():
<<<<<<< HEAD
=======
    ''' Test  [ MODULE ] PROCEDURE [::] <procedure-name-list> '''

    assert parse(ModuleProcedure, 'Procedure a') == 'MODULE PROCEDURE a'
    assert parse(ModuleProcedure, 'procedure a , b') == \
        'MODULE PROCEDURE a, b'
    assert parse(ModuleProcedure, 'procedure :: a ') == \
        'MODULE PROCEDURE a'
    assert parse(ModuleProcedure, 'procedure :: a , b') == \
        'MODULE PROCEDURE a, b'
>>>>>>> 07694ffb
    assert parse(ModuleProcedure, 'ModuleProcedure a') == \
        'MODULE PROCEDURE a'
    assert parse(ModuleProcedure, 'module procedure a , b') == \
        'MODULE PROCEDURE a, b'
<<<<<<< HEAD
=======
    assert parse(ModuleProcedure, 'module procedure :: a ') == \
        'MODULE PROCEDURE a'
    assert parse(ModuleProcedure, 'module procedure :: a , b') == \
        'MODULE PROCEDURE a, b'
    assert parse(ModuleProcedure, 'moduleprocedure::a,b') == \
           'MODULE PROCEDURE a, b'
>>>>>>> 07694ffb


def test_access():
    assert parse(Public, 'Public') == 'PUBLIC'
    assert parse(Public, 'public a') == 'PUBLIC a'
    assert parse(Public, 'public :: a') == 'PUBLIC a'
    assert parse(Public, 'public a,b,c') == 'PUBLIC a, b, c'
    assert parse(Public, 'public :: a(:,:)') == 'PUBLIC a(:,:)'
    assert parse(Private, 'private') == 'PRIVATE'
    assert parse(Private, 'private :: a') == 'PRIVATE a'


def test_close():
    assert parse(Close, 'close (12)') == 'CLOSE (12)'
    assert parse(Close, 'close (12, err=99)') == 'CLOSE (12, ERR = 99)'
    assert parse(Close, 'close (12, status = a(1,2))') == \
        'CLOSE (12, STATUS = a(1,2))'


def test_class():
    ''' Check that we correctly parse and generate a class declaration '''
    from fparser.typedecl_statements import Class
    assert parse(Class, 'class(runtime_constants_type) :: a') == \
        "CLASS(runtime_constants_type) a"


def test_cycle():
    assert parse(Cycle, 'cycle') == 'CYCLE'
    assert parse(Cycle, 'cycle ab') == 'CYCLE ab'


def test_rewind():
    assert parse(Rewind, 'rewind 1') == 'REWIND (1)'
    assert parse(Rewind, 'rewind (1)') == 'REWIND (1)'
    assert parse(Rewind, 'rewind (1, err =  123)') == \
        'REWIND (1, ERR = 123)'


def test_backspace():
    assert parse(Backspace, 'backspace 1') == 'BACKSPACE (1)'
    assert parse(Backspace, 'backspace (1)') == 'BACKSPACE (1)'
    assert parse(Backspace, 'backspace (1, err =  123)') == \
        'BACKSPACE (1, ERR = 123)'


def test_endfile():
    assert parse(Endfile, 'endfile 1') == 'ENDFILE (1)'
    assert parse(Endfile, 'endfile (1)') == 'ENDFILE (1)'
    assert parse(Endfile, 'endfile (1, err =  123)') == \
        'ENDFILE (1, ERR = 123)'


def test_open():
    assert parse(Open, 'open (1)') == 'OPEN (1)'
    assert parse(Open, 'open (1, err =  123)') == 'OPEN (1, ERR = 123)'


def test_format():
    assert parse(Format, '1 format ()') == '1 FORMAT ()'
    assert parse(Format, '199 format (1)') == '199 FORMAT (1)'
    assert parse(Format, '2 format (1 , SS)') == '2 FORMAT (1, ss)'


def test_save():
    assert parse(Save, 'save') == 'SAVE'
    assert parse(Save, 'save :: a') == 'SAVE a'
    assert parse(Save, 'save a,b') == 'SAVE a, b'


def test_data():
    assert parse(Data, 'data a /b/') == 'DATA a / b /'
    assert parse(Data, 'data a , c /b/') == 'DATA a, c / b /'
    assert parse(Data, 'data a /b ,c/') == 'DATA a / b, c /'
    assert parse(Data, 'data a /b/ c,e /d/') == 'DATA a / b / c, e / d /'
    assert parse(Data, 'data a(1,2) /b/') == 'DATA a(1,2) / b /'
    assert parse(Data, 'data a /b, c(1)/') == 'DATA a / b, c(1) /'


def test_nullify():
    assert parse(Nullify, 'nullify(a)') == 'NULLIFY (a)'
    assert parse(Nullify, 'nullify(a  ,b)') == 'NULLIFY (a, b)'


def test_use():
    assert parse(Use, 'use a') == 'USE a'
    assert parse(Use, 'use :: a') == 'USE a'
    assert parse(Use, 'use, intrinsic:: a') == 'USE INTRINSIC :: a'
    assert parse(Use, 'use :: a ,only: b') == 'USE a, ONLY: b'
    assert parse(Use, 'use :: a , only: b=>c') == 'USE a, ONLY: b=>c'
    assert parse(Use, 'use :: a , b=>c') == 'USE a, b=>c'
    assert parse(Use, 'use :: a , only: operator(+) , b') == \
        'USE a, ONLY: operator(+), b'


def test_exit():
    assert parse(Exit, 'exit') == 'EXIT'
    assert parse(Exit, 'exit ab') == 'EXIT ab'


def test_parameter():
    assert parse(Parameter, 'parameter (a = b(1,2))') == \
        'PARAMETER (a = b(1,2))'
    assert parse(Parameter, 'parameter (a = b(1,2) , b=1)') == \
        'PARAMETER (a = b(1,2), b=1)'


def test_equivalence():
    assert parse(Equivalence, 'equivalence (a , b)') == \
        'EQUIVALENCE (a, b)'
    assert parse(Equivalence, 'equivalence (a , b) , ( c, d(1) , g  )') == \
        'EQUIVALENCE (a, b), (c, d(1), g)'


def test_dimension():
    assert parse(Dimension, 'dimension a(b)') == 'DIMENSION a(b)'
    assert parse(Dimension, 'dimension::a(b)') == 'DIMENSION a(b)'
    assert parse(Dimension, 'dimension a(b)  , c(d)') == \
        'DIMENSION a(b), c(d)'
    assert parse(Dimension, 'dimension a(b,c)') == 'DIMENSION a(b,c)'


def test_target():
    assert parse(Target, 'target a(b)') == 'TARGET a(b)'
    assert parse(Target, 'target::a(b)') == 'TARGET a(b)'
    assert parse(Target, 'target a(b)  , c(d)') == 'TARGET a(b), c(d)'
    assert parse(Target, 'target a(b,c)') == 'TARGET a(b,c)'


def test_pointer():
    assert parse(Pointer, 'pointer a=b') == 'POINTER a=b'
    assert parse(Pointer, 'pointer :: a=b') == 'POINTER a=b'
    assert parse(Pointer, 'pointer a=b, c=d(1,2)') == \
        'POINTER a=b, c=d(1,2)'


def test_protected():
    assert parse(Protected, 'protected a') == 'PROTECTED a'
    assert parse(Protected, 'protected::a') == 'PROTECTED a'
    assert parse(Protected, 'protected a , b') == 'PROTECTED a, b'


def test_volatile():
    assert parse(Volatile, 'volatile a') == 'VOLATILE a'
    assert parse(Volatile, 'volatile::a') == 'VOLATILE a'
    assert parse(Volatile, 'volatile a , b') == 'VOLATILE a, b'


def test_value():
    assert parse(Value, 'value a') == 'VALUE a'
    assert parse(Value, 'value::a') == 'VALUE a'
    assert parse(Value, 'value a , b') == 'VALUE a, b'


def test_arithmeticif():
    assert parse(ArithmeticIf, 'if (a) 1,2,3') == 'IF (a) 1, 2, 3'
    assert parse(ArithmeticIf, 'if (a(1)) 1,2,3') == 'IF (a(1)) 1, 2, 3'
    assert parse(ArithmeticIf, 'if (a(1,2)) 1,2,3') == \
        'IF (a(1,2)) 1, 2, 3'


def test_intrinsic():
    assert parse(Intrinsic, 'intrinsic a') == 'INTRINSIC a'
    assert parse(Intrinsic, 'intrinsic::a') == 'INTRINSIC a'
    assert parse(Intrinsic, 'intrinsic a , b') == 'INTRINSIC a, b'


def test_inquire():
    assert parse(Inquire, 'inquire (1)') == 'INQUIRE (1)'
    assert parse(Inquire, 'inquire (1, err=123)') == \
        'INQUIRE (1, ERR = 123)'
    assert parse(Inquire, 'inquire (iolength=a) b') == \
        'INQUIRE (IOLENGTH = a) b'
    assert parse(Inquire, 'inquire (iolength=a) b  ,c(1,2)') == \
        'INQUIRE (IOLENGTH = a) b, c(1,2)'


def test_sequence():
    assert parse(Sequence, 'sequence') == 'SEQUENCE'


def test_external():
    assert parse(External, 'external a') == 'EXTERNAL a'
    assert parse(External, 'external::a') == 'EXTERNAL a'
    assert parse(External, 'external a , b') == 'EXTERNAL a, b'


def test_common():
    assert parse(Common, 'common a') == 'COMMON a'
    assert parse(Common, 'common a , b') == 'COMMON a, b'
    assert parse(Common, 'common a , b(1,2)') == 'COMMON a, b(1,2)'
    assert parse(Common, 'common // a') == 'COMMON a'
    assert parse(Common, 'common / name/ a') == 'COMMON / name / a'
    assert parse(Common, 'common / name/ a  , c') == \
        'COMMON / name / a, c'
    assert parse(Common, 'common / name/ a /foo/ c(1) ,d') == \
        'COMMON / name / a / foo / c(1), d'
    assert parse(Common, 'common / name/ a, /foo/ c(1) ,d') == \
        'COMMON / name / a / foo / c(1), d'


def test_optional():
    assert parse(Optional, 'optional a') == 'OPTIONAL a'
    assert parse(Optional, 'optional::a') == 'OPTIONAL a'
    assert parse(Optional, 'optional a , b') == 'OPTIONAL a, b'


def test_intent():
    assert parse(Intent, 'intent (in) a') == 'INTENT (IN) a'
    assert parse(Intent, 'intent(in)::a') == 'INTENT (IN) a'
    assert parse(Intent, 'intent(in) a , b') == 'INTENT (IN) a, b'
    assert parse(Intent, 'intent (in, out) a') == 'INTENT (IN, OUT) a'


def test_entry():
    assert parse(Entry, 'entry a') == 'ENTRY a'
    assert parse(Entry, 'entry a()') == 'ENTRY a'
    assert parse(Entry, 'entry a(b)') == 'ENTRY a (b)'
    assert parse(Entry, 'entry a(b,*)') == 'ENTRY a (b, *)'
    assert parse(Entry, 'entry a bind(c , name="a b")') == \
        'ENTRY a BIND (C, NAME = "a b")'
    assert parse(Entry, 'entry a result (b)') == 'ENTRY a RESULT (b)'
    assert parse(Entry, 'entry a bind(d) result (b)') == \
        'ENTRY a RESULT (b) BIND (D)'
    assert parse(Entry, 'entry a result (b) bind( c )') == \
        'ENTRY a RESULT (b) BIND (C)'
    assert parse(Entry, 'entry a(b,*) result (g)') == \
        'ENTRY a (b, *) RESULT (g)'


def test_import():
    assert parse(Import, 'import') == 'IMPORT'
    assert parse(Import, 'import a') == 'IMPORT a'
    assert parse(Import, 'import::a') == 'IMPORT a'
    assert parse(Import, 'import a , b') == 'IMPORT a, b'


def test_forall():
    assert parse(ForallStmt,
                 'forall (i = 1:n(k,:) : 2) a(i) = i*i*b(i)') == \
        'FORALL (i = 1 : n(k,:) : 2) a(i) = i*i*b(i)'
    assert parse(ForallStmt, 'forall (i=1:n,j=2:3) a(i) = b(i,i)') == \
        'FORALL (i = 1 : n, j = 2 : 3) a(i) = b(i,i)'
    assert parse(ForallStmt,
                 'forall (i=1:n,j=2:3, 1+a(1,2)) a(i) = b(i,i)') == \
        'FORALL (i = 1 : n, j = 2 : 3, 1+a(1,2)) a(i) = b(i,i)'


def test_specificbinding():
    assert parse(SpecificBinding, 'procedure a') == 'PROCEDURE a'
    assert parse(SpecificBinding, 'procedure :: a') == 'PROCEDURE a'
    assert parse(SpecificBinding, 'procedure , NOPASS :: a') == \
        'PROCEDURE , NOPASS :: a'
    assert parse(SpecificBinding, 'procedure , public, pass(x ) :: a') == \
        'PROCEDURE , PUBLIC, PASS (x) :: a'
    assert parse(SpecificBinding, 'procedure(n) a') == 'PROCEDURE (n) a'
    assert parse(SpecificBinding, 'procedure(n), pass :: a') == \
        'PROCEDURE (n) , PASS :: a'
    assert parse(SpecificBinding, 'procedure(n) :: a') == \
        'PROCEDURE (n) a'
    assert parse(SpecificBinding, 'procedure a= >b') == 'PROCEDURE a => b'
    assert parse(SpecificBinding, 'procedure(n),pass :: a =>c') == \
        'PROCEDURE (n) , PASS :: a => c'


def test_genericbinding():
    assert parse(GenericBinding, 'generic :: a=>b') == 'GENERIC :: a => b'
    assert parse(GenericBinding, 'generic, public :: a=>b') == \
        'GENERIC, PUBLIC :: a => b'
    assert parse(GenericBinding, 'generic, public :: a(1,2)=>b ,c') == \
        'GENERIC, PUBLIC :: a(1,2) => b, c'


def test_finalbinding():
    assert parse(FinalBinding, 'final a') == 'FINAL a'
    assert parse(FinalBinding, 'final::a') == 'FINAL a'
    assert parse(FinalBinding, 'final a , b') == 'FINAL a, b'


def test_allocatable():
    assert parse(Allocatable, 'allocatable a') == 'ALLOCATABLE a'
    assert parse(Allocatable, 'allocatable :: a') == 'ALLOCATABLE a'
    assert parse(Allocatable, 'allocatable a (1,2)') == \
        'ALLOCATABLE a (1,2)'
    assert parse(Allocatable, 'allocatable a (1,2) ,b') == \
        'ALLOCATABLE a (1,2), b'


def test_asynchronous():
    assert parse(Asynchronous, 'asynchronous a') == 'ASYNCHRONOUS a'
    assert parse(Asynchronous, 'asynchronous::a') == 'ASYNCHRONOUS a'
    assert parse(Asynchronous, 'asynchronous a , b') == \
        'ASYNCHRONOUS a, b'


def test_bind():
    assert parse(Bind, 'bind(c) a') == 'BIND (C) a'
    assert parse(Bind, 'bind(c) :: a') == 'BIND (C) a'
    assert parse(Bind, 'bind(c) a ,b') == 'BIND (C) a, b'
    assert parse(Bind, 'bind(c) /a/') == 'BIND (C) / a /'
    assert parse(Bind, 'bind(c) /a/ ,b') == 'BIND (C) / a /, b'
    assert parse(Bind, 'bind(c,name="hey") a') == \
        'BIND (C, NAME = "hey") a'


def test_else():
    assert parse(Else, 'else') == 'ELSE'
    assert parse(ElseIf, 'else if (a) then') == 'ELSE IF (a) THEN'
    assert parse(ElseIf, 'else if (a.eq.b(1,2)) then') == \
        'ELSE IF (a.eq.b(1,2)) THEN'


def test_where():
    assert parse(WhereStmt, 'where (1) a=1') == 'WHERE ( 1 ) a = 1'
    assert parse(WhereStmt, 'where (a(1,2)) a=1') == \
        'WHERE ( a(1,2) ) a = 1'


def test_elsewhere():
    assert parse(ElseWhere, 'else where') == 'ELSE WHERE'
    assert parse(ElseWhere, 'elsewhere (1)') == 'ELSE WHERE ( 1 )'
    assert parse(ElseWhere, 'elsewhere(a(1,2))') == \
        'ELSE WHERE ( a(1,2) )'


def test_enumerator():
    assert parse(Enumerator, 'enumerator a') == 'ENUMERATOR a'
    assert parse(Enumerator, 'enumerator:: a') == 'ENUMERATOR a'
    assert parse(Enumerator, 'enumerator a,b') == 'ENUMERATOR a, b'
    assert parse(Enumerator, 'enumerator a=1') == 'ENUMERATOR a=1'
    assert parse(Enumerator, 'enumerator a=1 , b=c(1,2)') == \
        'ENUMERATOR a=1, b=c(1,2)'


def test_fortranname():
    assert parse(FortranName, 'fortranname a') == 'FORTRANNAME a'


def test_threadsafe():
    assert parse(Threadsafe, 'threadsafe') == 'THREADSAFE'


def test_depend():
    assert parse(Depend, 'depend( a) b') == 'DEPEND ( a ) b'
    assert parse(Depend, 'depend( a) ::b') == 'DEPEND ( a ) b'
    assert parse(Depend, 'depend( a,c) b,e') == 'DEPEND ( a, c ) b, e'


def test_check():
    assert parse(Check, 'check(1) a') == 'CHECK ( 1 ) a'
    assert parse(Check, 'check(1) :: a') == 'CHECK ( 1 ) a'
    assert parse(Check, 'check(b(1,2)) a') == 'CHECK ( b(1,2) ) a'
    assert parse(Check, 'check(a>1) :: a') == 'CHECK ( a>1 ) a'


def test_callstatement():
    assert parse(CallStatement, 'callstatement (*func)()', isstrict=1) == \
        'CALLSTATEMENT (*func)()'
    assert parse(CallStatement, 'callstatement i=1;(*func)()',
                 isstrict=1) == \
        'CALLSTATEMENT i=1;(*func)()'


def test_callprotoargument():
    assert parse(CallProtoArgument, 'callprotoargument int(*), double') == \
        'CALLPROTOARGUMENT int(*), double'


def test_pause():
    assert parse(Pause, 'pause') == 'PAUSE'
    assert parse(Pause, 'pause 1') == 'PAUSE 1'
    assert parse(Pause, 'pause "hey"') == 'PAUSE "hey"'
    assert parse(Pause, 'pause "hey pa"') == 'PAUSE "hey pa"'


def test_integer():
    assert parse(Integer, 'integer') == 'INTEGER'
    assert parse(Integer, 'integer*4') == 'INTEGER*4'
    assert parse(Integer, 'integer*4 a') == 'INTEGER*4 a'
    assert parse(Integer, 'integer*4, a') == 'INTEGER*4 a'
    assert parse(Integer, 'integer*4 a ,b') == 'INTEGER*4 a, b'
    assert parse(Integer, 'integer*4 :: a ,b') == 'INTEGER*4 a, b'
    assert parse(Integer, 'integer*4 a(1,2)') == 'INTEGER*4 a(1,2)'
    assert parse(Integer, 'integer*4 :: a(1,2),b') == \
        'INTEGER*4 a(1,2), b'
    assert parse(Integer, 'integer*4 external :: a') == \
        'INTEGER*4, external :: a'
    assert parse(Integer, 'integer*4, external :: a') == \
        'INTEGER*4, external :: a'
    assert parse(Integer, 'integer*4 external , intent(in) :: a') == \
        'INTEGER*4, external, intent(in) :: a'
    assert parse(Integer, 'integer(kind=4)') == 'INTEGER(KIND=4)'
    assert parse(Integer, 'integer ( kind = 4)') == 'INTEGER(KIND=4)'
    assert parse(Integer, 'integer(kind=2+2)') == 'INTEGER(KIND=2+2)'
    assert parse(Integer, 'integer(kind=f(4,5))') == \
        'INTEGER(KIND=f(4,5))'


def test_character():
    assert parse(Character, 'character') == 'CHARACTER'
    assert parse(Character, 'character*2') == 'CHARACTER(LEN=2)'
    assert parse(Character, 'character**') == 'CHARACTER(LEN=*)'
    assert parse(Character, 'character*(2)') == 'CHARACTER(LEN=2)'
    assert parse(Character, 'character*(len =2)') == 'CHARACTER(LEN=2)'
    assert parse(Character, 'character*(len =2)') == 'CHARACTER(LEN=2)'
    assert parse(Character, 'character*(len =:)') == 'CHARACTER(LEN=:)'
    assert parse(Character, 'character(len =2)') == 'CHARACTER(LEN=2)'
    assert parse(Character, 'character(2)') == 'CHARACTER(LEN=2)'
    assert parse(Character, 'character(kind=2)') == 'CHARACTER(KIND=2)'
    assert parse(Character, 'character(kind=2,len=3)') == \
        'CHARACTER(LEN=3, KIND=2)'
    assert parse(Character, 'character(lEN=3,kind=2)') == \
        'CHARACTER(LEN=3, KIND=2)'
    assert parse(Character, 'character(len=3,kind=2)', isstrict=True) == \
        'CHARACTER(LEN=3, KIND=2)'
    assert parse(Character, 'chaRACTER(len=3,kind=fA(1,2))',
                 isstrict=True) == \
        'CHARACTER(LEN=3, KIND=fA(1,2))'
    assert parse(Character, 'character(len=3,kind=fA(1,2))') == \
        'CHARACTER(LEN=3, KIND=fa(1,2))'


def test_implicit():
    assert parse(Implicit, 'implicit none') == 'IMPLICIT NONE'
    assert parse(Implicit, 'implicit') == 'IMPLICIT NONE'
    assert parse(Implicit, 'implicit integer (i-m)') == \
        'IMPLICIT INTEGER ( i-m )'
    assert parse(Implicit, 'implicit integer (i-m,p,q-r)') == \
        'IMPLICIT INTEGER ( i-m, p, q-r )'
    assert parse(Implicit, 'implicit integer (i-m), real (z)') ==\
        'IMPLICIT INTEGER ( i-m ), REAL ( z )'


def test_type_bound_array_access():
    ''' Check that we can parse code that calls a type-bound procedure
    on the element of an array (of derived types) '''
    parsed_code = parse(Call, 'call an_array(idx)%a_func(arg)')
    assert parsed_code == "CALL an_array(idx)%a_func(arg)"
    # Routine being called has no arguments - it is valid Fortran to
    # omit the parentheses entirely in this case
    parsed_code = parse(Call, 'call an_array(idx)%a_func()')
    assert parsed_code == "CALL an_array(idx)%a_func"
    parsed_code = parse(Call, 'call an_array(idx)%a_func')
    assert parsed_code == "CALL an_array(idx)%a_func"
    # Perversely put in a character string arg containing '('
    parsed_code = parse(Call, 'call an_array(idx)%a_func("(")')
    assert parsed_code == 'CALL an_array(idx)%a_func("(")'
    # Pass an array element as an argument
    parsed_code = parse(Call, 'call an_array(idx)%a_func(b(3))')
    assert parsed_code == 'CALL an_array(idx)%a_func(b(3))'


def test_invalid_type_bound_array_access(): # pylint: disable=invalid-name
    ''' Check that a call to a type-bound procedure with incorrect
    syntax is flagged as invalid '''
    with pytest.raises(ValueError) as excinfo:
        _ = parse(Call, 'call an_array(idx)%a_func)')
    assert "with Call pattern failed" in str(excinfo)
    with pytest.raises(ValueError) as excinfo:
        _ = parse(Call, 'call an_array(idx)%)')
    assert "with Call pattern failed" in str(excinfo)<|MERGE_RESOLUTION|>--- conflicted
+++ resolved
@@ -221,8 +221,6 @@
 
 
 def test_moduleprocedure():
-<<<<<<< HEAD
-=======
     ''' Test  [ MODULE ] PROCEDURE [::] <procedure-name-list> '''
 
     assert parse(ModuleProcedure, 'Procedure a') == 'MODULE PROCEDURE a'
@@ -232,20 +230,16 @@
         'MODULE PROCEDURE a'
     assert parse(ModuleProcedure, 'procedure :: a , b') == \
         'MODULE PROCEDURE a, b'
->>>>>>> 07694ffb
     assert parse(ModuleProcedure, 'ModuleProcedure a') == \
         'MODULE PROCEDURE a'
     assert parse(ModuleProcedure, 'module procedure a , b') == \
         'MODULE PROCEDURE a, b'
-<<<<<<< HEAD
-=======
     assert parse(ModuleProcedure, 'module procedure :: a ') == \
         'MODULE PROCEDURE a'
     assert parse(ModuleProcedure, 'module procedure :: a , b') == \
         'MODULE PROCEDURE a, b'
     assert parse(ModuleProcedure, 'moduleprocedure::a,b') == \
            'MODULE PROCEDURE a, b'
->>>>>>> 07694ffb
 
 
 def test_access():
