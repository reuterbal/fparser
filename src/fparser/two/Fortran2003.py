#!/usr/bin/env python

# Modified work Copyright (c) 2017-2021 Science and Technology
# Facilities Council.
# Original work Copyright (c) 1999-2008 Pearu Peterson

# All rights reserved.

# Modifications made as part of the fparser project are distributed
# under the following license:

# Redistribution and use in source and binary forms, with or without
# modification, are permitted provided that the following conditions are
# met:

# 1. Redistributions of source code must retain the above copyright
# notice, this list of conditions and the following disclaimer.

# 2. Redistributions in binary form must reproduce the above copyright
# notice, this list of conditions and the following disclaimer in the
# documentation and/or other materials provided with the distribution.

# 3. Neither the name of the copyright holder nor the names of its
# contributors may be used to endorse or promote products derived from
# this software without specific prior written permission.

# THIS SOFTWARE IS PROVIDED BY THE COPYRIGHT HOLDERS AND CONTRIBUTORS
# "AS IS" AND ANY EXPRESS OR IMPLIED WARRANTIES, INCLUDING, BUT NOT
# LIMITED TO, THE IMPLIED WARRANTIES OF MERCHANTABILITY AND FITNESS FOR
# A PARTICULAR PURPOSE ARE DISCLAIMED. IN NO EVENT SHALL THE COPYRIGHT
# HOLDER OR CONTRIBUTORS BE LIABLE FOR ANY DIRECT, INDIRECT, INCIDENTAL,
# SPECIAL, EXEMPLARY, OR CONSEQUENTIAL DAMAGES (INCLUDING, BUT NOT
# LIMITED TO, PROCUREMENT OF SUBSTITUTE GOODS OR SERVICES; LOSS OF USE,
# DATA, OR PROFITS; OR BUSINESS INTERRUPTION) HOWEVER CAUSED AND ON ANY
# THEORY OF LIABILITY, WHETHER IN CONTRACT, STRICT LIABILITY, OR TORT
# (INCLUDING NEGLIGENCE OR OTHERWISE) ARISING IN ANY WAY OUT OF THE USE
# OF THIS SOFTWARE, EVEN IF ADVISED OF THE POSSIBILITY OF SUCH DAMAGE.

# --------------------------------------------------------------------

# The original software (in the f2py project) was distributed under
# the following license:

# Redistribution and use in source and binary forms, with or without
# modification, are permitted provided that the following conditions are met:

#   a. Redistributions of source code must retain the above copyright notice,
#      this list of conditions and the following disclaimer.
#   b. Redistributions in binary form must reproduce the above copyright
#      notice, this list of conditions and the following disclaimer in the
#      documentation and/or other materials provided with the distribution.
#   c. Neither the name of the F2PY project nor the names of its
#      contributors may be used to endorse or promote products derived from
#      this software without specific prior written permission.

# THIS SOFTWARE IS PROVIDED BY THE COPYRIGHT HOLDERS AND CONTRIBUTORS "AS IS"
# AND ANY EXPRESS OR IMPLIED WARRANTIES, INCLUDING, BUT NOT LIMITED TO, THE
# IMPLIED WARRANTIES OF MERCHANTABILITY AND FITNESS FOR A PARTICULAR PURPOSE
# ARE DISCLAIMED. IN NO EVENT SHALL THE REGENTS OR CONTRIBUTORS BE LIABLE FOR
# ANY DIRECT, INDIRECT, INCIDENTAL, SPECIAL, EXEMPLARY, OR CONSEQUENTIAL
# DAMAGES (INCLUDING, BUT NOT LIMITED TO, PROCUREMENT OF SUBSTITUTE GOODS OR
# SERVICES; LOSS OF USE, DATA, OR PROFITS; OR BUSINESS INTERRUPTION) HOWEVER
# CAUSED AND ON ANY THEORY OF LIABILITY, WHETHER IN CONTRACT, STRICT
# LIABILITY, OR TORT (INCLUDING NEGLIGENCE OR OTHERWISE) ARISING IN ANY WAY
# OUT OF THE USE OF THIS SOFTWARE, EVEN IF ADVISED OF THE POSSIBILITY OF SUCH
# DAMAGE.

"""Fortran 2003 Syntax Rules.
"""
# Original author: Pearu Peterson <pearu@cens.ioc.ee>
# First version created: Oct 2006

import re
from fparser.common.splitline import string_replace_map
from fparser.two import pattern_tools as pattern
from fparser.common.readfortran import FortranReaderBase

from fparser.two.utils import Base, BlockBase, StringBase, WORDClsBase, \
    NumberBase, STRINGBase, BracketBase, StmtBase, EndStmtBase, \
    BinaryOpBase, Type_Declaration_StmtBase, CALLBase, CallBase, \
    KeywordValueBase, SeparatorBase, SequenceBase, UnaryOpBase, walk
from fparser.two.utils import NoMatchError, FortranSyntaxError, \
    InternalSyntaxError, InternalError, show_result, py2_encode_list_items

#
# SECTION  1
#

# R101: <xyz-list> = <xyz> [ , <xyz> ]...
# R102: <xyz-name> = <name>
# R103: <scalar-xyz> = <xyz>

#
# SECTION  2
#


class Comment(Base):
    '''
    Represents a Fortran Comment.
    '''
    subclass_names = []

    @show_result
    def __new__(cls, string, parent_cls=None):
        """
        Create a new Comment instance.

        :param type cls: the class of object to create.
        :param string: (source of) Fortran string to parse.
        :type string: str or :py:class:`FortranReaderBase`
        :param parent_cls: the parent class of this object.
        :type parent_cls: :py:type:`type`

        """
        from fparser.common import readfortran

        if isinstance(string, readfortran.Comment):
            # We were after a comment and we got a comment. Construct
            # one manually to avoid recursively calling this __new__
            # method again...
            obj = object.__new__(cls)
            obj.init(string)
            return obj
        elif isinstance(string, FortranReaderBase):
            reader = string
            item = reader.get_item()
            if item is None:
                return
            if isinstance(item, readfortran.Comment):
                # This effectively recursively calls this routine
                return Comment(item)
            else:
                # We didn't get a comment so put the item back in the FIFO
                reader.put_item(item)
                return
        else:
            # We didn't get a comment
            return

    def init(self, comment):
        '''
        Initialise this Comment

        :param  comment: The comment object produced by the reader
        :type comment: :py:class:`readfortran.Comment`
        '''
        self.items = [comment.comment]
        self.item = comment

    def tostr(self):
        '''
        :returns: this comment as a string.
        :rtype: :py:class:`six.text_type`
        '''
        import six
        return six.text_type(self.items[0])

    def restore_reader(self, reader):
        '''
        Undo the read of this comment by putting its content back
        into the reader (which has a FIFO buffer)

        :param reader: the reader instance to return the comment to
        :type reader: :py:class:`fparser.readfortran.FortranReaderBase`
        '''
        reader.put_item(self.item)


def match_comment_or_include(reader):
    '''Creates a comment or include object from the current line.

    :param reader: the fortran file reader containing the line \
                   of code that we are trying to match
    :type reader: :py:class:`fparser.common.readfortran.FortranFileReader` \
                  or \
                  :py:class:`fparser.common.readfortran.FortranStringReader`

    :return: a comment or include object if found, otherwise `None`.
    :rtype: :py:class:`fparser.two.Fortran2003.Comment` or \
            :py:class:`fparser.two.Fortran2003.Include_Stmt`

    '''
    obj = Comment(reader)
    obj = Include_Stmt(reader) if not obj else obj
    return obj


def add_comments_includes_directives(content, reader):
    '''Creates comment, include, and/or cpp directive objects and adds them to
    the content list. Comment, include, and/or directive objects are added
    until a line that is not a comment, include, or directive is found.

    :param content: a `list` of matched objects. Any matched comments, \
                    includes, or directives in this routine are added to \
                    this list.
    :type content: :obj:`list`
    :param reader: the fortran file reader containing the line(s) \
                   of code that we are trying to match
    :type reader: :py:class:`fparser.common.readfortran.FortranFileReader` \
                  or \
                  :py:class:`fparser.common.readfortran.FortranStringReader`

    '''
    from fparser.two.C99Preprocessor import match_cpp_directive
    obj = match_comment_or_include(reader)
    obj = match_cpp_directive(reader) if not obj else obj
    while obj:
        content.append(obj)
        obj = match_comment_or_include(reader)
        obj = match_cpp_directive(reader) if not obj else obj


class Program(BlockBase):  # R201
    '''
    Fortran 2003 rule R201
    program is program-unit
               [ program-unit ] ...

    '''
    subclass_names = []
    use_names = ['Program_Unit']

    @show_result
    def __new__(cls, string):
        '''Wrapper around base class __new__ to catch an internal NoMatchError
        exception and raise it as an external FortranSyntaxError exception.

        :param type cls: the class of object to create
        :param string: (source of) Fortran string to parse
        :type string: :py:class:`FortranReaderBase`
        :raises FortranSyntaxError: if the code is not valid Fortran

        '''
        # pylint: disable=unused-argument
        try:
            return Base.__new__(cls, string)
        except NoMatchError:
            # At the moment there is no useful information provided by
            # NoMatchError so we pass on an empty string.
            raise FortranSyntaxError(string, "")
        except InternalSyntaxError as excinfo:
            # InternalSyntaxError is used when a syntax error has been
            # found in a rule that does not have access to the reader
            # object. This is then re-raised here as a
            # FortranSyntaxError, adding the reader object (which
            # provides line number information).
            raise FortranSyntaxError(string, excinfo)

    @staticmethod
    def match(reader):
        '''Implements the matching for a Program. Whilst the rule looks like
        it could make use of BlockBase, the parser must not match if an
        optional program_unit has a syntax error, which the BlockBase
        match implementation does not do.

        :param reader: the fortran file reader containing the line(s)
                       of code that we are trying to match
        :type reader: :py:class:`fparser.common.readfortran.FortranFileReader`
                      or
                      :py:class:`fparser.common.readfortran.FortranStringReader`
        :return: `tuple` containing a single `list` which contains
                 instance of the classes that have matched if there is
                 a match or `None` if there is no match

        '''
        content = []
        add_comments_includes_directives(content, reader)
        try:
            while True:
                obj = Program_Unit(reader)
                content.append(obj)
                add_comments_includes_directives(content, reader)
                # cause a StopIteration exception if there are no more lines
                next_line = reader.next()
                # put the line back in the case where there are more lines
                reader.put_item(next_line)
        except NoMatchError:
            # Found a syntax error for this rule. Now look to match
            # (via Main_Program0) with a program containing no program
            # statement as this is optional in Fortran.
            #
            return BlockBase.match(Main_Program0, [], None, reader)
        except StopIteration:
            # Reader has no more lines.
            pass
        return (content,)


class Include_Filename(StringBase):  # pylint: disable=invalid-name

    '''Implements the matching of a filename from an include statement.'''
    # There are no other classes. This is a simple string match.
    subclass_names = []

    @staticmethod
    def match(string):
        '''Match the string with the regular expression file_name in the
        pattern_tools file. The only content that is not accepted is
        an empty string or white space at the start or end of the
        string.

        :param str string: the string to match with the pattern rule.
        :return: a tuple of size 1 containing a string with the \
        matched name if there is a match, or None if there is not.
        :rtype: (str) or NoneType

        '''
        return StringBase.match(pattern.file_name, string)


class Include_Stmt(Base):  # pylint: disable=invalid-name

    '''Implements the matching of a Fortran include statement. There is no
    rule for this as the compiler is expected to inline any content
    from an include statement when one is found. However, for a parser
    it can make sense to represent an include statement in a parse
    tree.

    include-stmt is INCLUDE ['filename' or "filename"]

    '''
    use_names = ['Include_Filename']

    @staticmethod
    def match(string):
        '''Implements the matching for an include statement.

        :param str string: the string to match with as an include statement.
        :returns: a tuple of size 1 containing an Include_Filename \
        object with the matched filename if there is a match, or None \
        if there is not.
        :rtype: (:py:class:`fparser.two.Fortran2003.Include_Filename`) \
        or NoneType

        '''
        if not string:
            return None

        line = string.strip()
        if line[:7].upper() != 'INCLUDE':
            # The line does not start with the include token and/or the line
            # is too short.
            return None
        rhs = line[7:].strip()
        if rhs is None or len(rhs) < 3:
            # Either we didn't find any includes or the content after
            # the include token is too short to be valid (it must at
            # least contain quotes and one character.
            return None
        if not ((rhs[0] == "'" and rhs[-1] == "'") or
                (rhs[0] == '"' and rhs[-1] == '"')):
            # The filename should be surrounded by single or double
            # quotes but this is not the case.
            return None
        # Remove the quotes.
        file_name = rhs[1:-1]
        # Pass the potential filename to the relevant class.
        name = Include_Filename(file_name)
        if not name:
            raise InternalError(
                "Fortran2003.py:Include_Stmt:match Include_Filename should "
                "never return None or an empty name")
        return (name,)

    def tostr(self):
        '''
        :return: this include_stmt as a string
        :rtype: str
        '''

        return ("INCLUDE '{0}'".format(self.items[0]))


class Program_Unit(Base):  # R202
    """
:F03R:`202`::
    <program-unit> = <main-program>
                     | <external-subprogram>
                     | <module>
                     | <block-data>
    """
    subclass_names = ['Comment', 'Main_Program', 'External_Subprogram',
                      'Module', 'Block_Data']


class External_Subprogram(Base):  # R203
    """
:F03R:`203`::
    <external-subprogram> = <function-subprogram>
                            | <subroutine-subprogram>
    """
    subclass_names = ['Comment', 'Function_Subprogram',
                      'Subroutine_Subprogram']


class Specification_Part(BlockBase):  # R204
    """
:F03R:`204`::
    <specification-part> = [ <use-stmt> ]...
                             [ <import-stmt> ]...
                             [ <implicit-part> ]
                             [ <declaration-construct> ]...
    """
    subclass_names = []
    use_names = ['Use_Stmt', 'Import_Stmt', 'Implicit_Part',
                 'Declaration_Construct']

    @staticmethod
    def match(reader):
        return BlockBase.match(None, [Use_Stmt, Import_Stmt,
                                      Implicit_Part, Declaration_Construct],
                               None, reader)


class Implicit_Part(BlockBase):  # R205
    """
:F03R:`205`::
    <implicit-part> = [ <implicit-part-stmt> ]...
                        <implicit-stmt>
    """
    subclass_names = []
    use_names = ['Implicit_Part_Stmt', 'Implicit_Stmt']

    @staticmethod
    def match(reader):
        return BlockBase.match(None, [Implicit_Part_Stmt], None, reader)


class Implicit_Part_Stmt(Base):  # R206
    """
:F03R:`206`::
    <implicit-part-stmt> = <implicit-stmt>
                           | <parameter-stmt>
                           | <format-stmt>
                           | <entry-stmt>
    """
    subclass_names = ['Comment', 'Implicit_Stmt', 'Parameter_Stmt',
                      'Format_Stmt', 'Entry_Stmt']


class Declaration_Construct(Base):  # R207
    '''Fortran 2003 rule R207

    declaration-construct is derived-type-def
                           or entry-stmt
                           or enum-def
                           or format-stmt
                           or interface-block
                           or parameter-stmt
                           or procedure-declaration-stmt
                           or specification-stmt
                           or type-declaration-stmt
                           or stmt-function-stmt

    Note, stmt-function-stmt is not currently matched.

    '''
    # Commented out Stmt_Function_Stmt as it can falsely match an
    # access to an array or function. Reintroducing statement
    # functions is captured in issue #202.

    #                   'Type_Declaration_Stmt', 'Stmt_Function_Stmt']
    subclass_names = ['Derived_Type_Def', 'Entry_Stmt', 'Enum_Def',
                      'Format_Stmt', 'Interface_Block', 'Parameter_Stmt',
                      'Procedure_Declaration_Stmt', 'Specification_Stmt',
                      'Type_Declaration_Stmt']


class Execution_Part(BlockBase):  # R208
    """:F03R:`208`::
    <execution-part> = <executable-construct>
                       | [ <execution-part-construct> ]...

    <execution-part> shall not contain <end-function-stmt>,
    <end-program-stmt>, <end-subroutine-stmt>

    """
    subclass_names = []
    use_names = ['Executable_Construct_C201', 'Execution_Part_Construct_C201']

    def match(string):
        return BlockBase.match(Executable_Construct_C201,
                               [Execution_Part_Construct_C201],
                               None, string)
    match = staticmethod(match)


class Execution_Part_Construct(Base):  # R209
    """
    <execution-part-construct> = <executable-construct>
                                 | <format-stmt>
                                 | <entry-stmt>
                                 | <data-stmt>
    """
    subclass_names = ['Comment', 'Executable_Construct', 'Format_Stmt',
                      'Entry_Stmt', 'Data_Stmt']


class Execution_Part_Construct_C201(Base):
    subclass_names = ['Comment', 'Executable_Construct_C201', 'Format_Stmt',
                      'Entry_Stmt', 'Data_Stmt']


class Internal_Subprogram_Part(BlockBase):  # R210
    """
    <internal-subprogram-part> = <contains-stmt>
                                   <internal-subprogram>
                                   [ <internal-subprogram> ]...
    """
    subclass_names = []
    use_names = ['Contains_Stmt', 'Internal_Subprogram']

    @staticmethod
    def match(reader):
        return BlockBase.match(Contains_Stmt, [Internal_Subprogram],
                               None, reader)


class Internal_Subprogram(Base):  # R211
    """
    <internal-subprogram> = <function-subprogram>
                            | <subroutine-subprogram>
    """
    subclass_names = ['Function_Subprogram', 'Subroutine_Subprogram']


class Specification_Stmt(Base):  # R212
    """
    <specification-stmt> = <access-stmt>
                           | <allocatable-stmt>
                           | <asynchronous-stmt>
                           | <bind-stmt>
                           | <common-stmt>
                           | <data-stmt>
                           | <dimension-stmt>
                           | <equivalence-stmt>
                           | <external-stmt>
                           | <intent-stmt>
                           | <intrinsic-stmt>
                           | <namelist-stmt>
                           | <optional-stmt>
                           | <pointer-stmt>
                           | <protected-stmt>
                           | <save-stmt>
                           | <target-stmt>
                           | <volatile-stmt>
                           | <value-stmt>
    """
    subclass_names = [
        'Access_Stmt', 'Allocatable_Stmt', 'Asynchronous_Stmt', 'Bind_Stmt',
        'Comment', 'Common_Stmt', 'Data_Stmt', 'Dimension_Stmt',
        'Equivalence_Stmt',
        'External_Stmt', 'Intent_Stmt', 'Intrinsic_Stmt', 'Namelist_Stmt',
        'Optional_Stmt', 'Pointer_Stmt', 'Cray_Pointer_Stmt',
        'Protected_Stmt', 'Save_Stmt', 'Target_Stmt', 'Volatile_Stmt',
        'Value_Stmt']


class Executable_Construct(Base):  # R213
    # pylint: disable=invalid-name
    '''
    Fortran 2003 rule R213
    executable-construct is action-stmt
                         or associate-construct
                         or case-construct
                         or do-construct
                         or forall-construct
                         or if-construct
                         or select-type-construct
                         or where-construct

    '''
    subclass_names = [
        'Action_Stmt', 'Associate_Construct', 'Case_Construct',
        'Do_Construct', 'Forall_Construct', 'If_Construct',
        'Select_Type_Construct', 'Where_Construct']


class Executable_Construct_C201(Base):
    subclass_names = Executable_Construct.subclass_names[:]
    subclass_names[subclass_names.index('Action_Stmt')] = 'Action_Stmt_C201'


class Action_Stmt(Base):  # R214
    """
    <action-stmt> = <allocate-stmt>
                    | <assignment-stmt>
                    | <backspace-stmt>
                    | <call-stmt>
                    | <close-stmt>
                    | <continue-stmt>
                    | <cycle-stmt>
                    | <deallocate-stmt>
                    | <endfile-stmt>
                    | <end-function-stmt>
                    | <end-program-stmt>
                    | <end-subroutine-stmt>
                    | <exit-stmt>
                    | <flush-stmt>
                    | <forall-stmt>
                    | <goto-stmt>
                    | <if-stmt>
                    | <inquire-stmt>
                    | <nullify-stmt>
                    | <open-stmt>
                    | <pointer-assignment-stmt>
                    | <print-stmt>
                    | <read-stmt>
                    | <return-stmt>
                    | <rewind-stmt>
                    | <stop-stmt>
                    | <wait-stmt>
                    | <where-stmt>
                    | <write-stmt>
                    | <arithmetic-if-stmt>
                    | <computed-goto-stmt>
    """
    subclass_names = ['Allocate_Stmt', 'Assignment_Stmt', 'Backspace_Stmt',
                      'Call_Stmt', 'Close_Stmt', 'Comment', 'Continue_Stmt',
                      'Cycle_Stmt', 'Deallocate_Stmt', 'Endfile_Stmt',
                      'End_Function_Stmt', 'End_Subroutine_Stmt', 'Exit_Stmt',
                      'Flush_Stmt', 'Forall_Stmt', 'Goto_Stmt', 'If_Stmt',
                      'Inquire_Stmt', 'Nullify_Stmt', 'Open_Stmt',
                      'Pointer_Assignment_Stmt', 'Print_Stmt', 'Read_Stmt',
                      'Return_Stmt', 'Rewind_Stmt', 'Stop_Stmt', 'Wait_Stmt',
                      'Where_Stmt', 'Write_Stmt', 'Arithmetic_If_Stmt',
                      'Computed_Goto_Stmt']


class Action_Stmt_C201(Base):
    """
    <action-stmt-c201> = <action-stmt>
    C201 is applied.
    """
    subclass_names = Action_Stmt.subclass_names[:]
    subclass_names.remove('End_Function_Stmt')
    subclass_names.remove('End_Subroutine_Stmt')
    # subclass_names.remove('End_Program_Stmt')


class Action_Stmt_C802(Base):
    """
    <action-stmt-c802> = <action-stmt>
    C802 is applied.
    """
    subclass_names = Action_Stmt.subclass_names[:]
    subclass_names.remove('End_Function_Stmt')
    subclass_names.remove('End_Subroutine_Stmt')
    subclass_names.remove('If_Stmt')


class Action_Stmt_C824(Base):
    """
    <action-stmt-c824> = <action-stmt>
    C824 is applied.
    """
    subclass_names = Action_Stmt.subclass_names[:]
    subclass_names.remove('End_Function_Stmt')
    subclass_names.remove('End_Subroutine_Stmt')
    subclass_names.remove('Continue_Stmt')
    subclass_names.remove('Goto_Stmt')
    subclass_names.remove('Return_Stmt')
    subclass_names.remove('Stop_Stmt')
    subclass_names.remove('Exit_Stmt')
    subclass_names.remove('Cycle_Stmt')
    subclass_names.remove('Arithmetic_If_Stmt')


class Keyword(Base):  # R215
    """
    <keyword> = <name>
    """
    subclass_names = ['Name']

#
# SECTION  3
#

# R301: <character> = <alphanumeric-character> | <special-character>
# R302: <alphanumeric-character> = <letter> | <digit> | <underscore>
# R303: <underscore> = _


class Name(StringBase):  # R304
    '''
    Fortran 2003 rule R304
    name is letter [ alphanumeric_character ]...

    '''
    # There are no other classes. This is a simple string match.
    subclass_names = []

    @staticmethod
    def match(string):
        '''Match the string with the regular expression abs_name in the
        pattern_tools file.

        :param str string: the string to match with the pattern rule.
        :return: a tuple of size 1 containing a string with the \
        matched name if there is a match, or None if there is not.
        :rtype: (str) or None

        '''
        return StringBase.match(pattern.abs_name, string.strip())


class Constant(Base):  # R305
    """
    <constant> = <literal-constant>
                 | <named-constant>
    """
    subclass_names = ['Literal_Constant', 'Named_Constant']


class Literal_Constant(Base):  # R306
    """
    <literal-constant> = <int-literal-constant>
                         | <real-literal-constant>
                         | <complex-literal-constant>
                         | <logical-literal-constant>
                         | <char-literal-constant>
                         | <boz-literal-constant>
    """
    subclass_names = [
        'Int_Literal_Constant', 'Real_Literal_Constant',
        'Complex_Literal_Constant', 'Logical_Literal_Constant',
        'Char_Literal_Constant', 'Boz_Literal_Constant']


class Named_Constant(Base):  # R307
    """
    <named-constant> = <name>
    """
    subclass_names = ['Name']


class Int_Constant(Base):  # R308
    """
    <int-constant> = <constant>
    """
    subclass_names = ['Constant']


class Char_Constant(Base):  # R309
    """
    <char-constant> = <constant>
    """
    subclass_names = ['Constant']

# R310: <intrinsic-operator> = <power-op> | <mult-op> | <add-op> |
# <concat-op> | <rel-op> | <not-op> | <and-op> | <or-op> | <equiv-op>
# Rule 310 is defined in pattern_tools.py. As it is only used by Rule
# 312 it does not need to be defined explicitly as a class. Note, it
# could be created as a class if it were useful for code
# manipulation. We could additionally create each of the operators
# themselves as classes.


class Defined_Operator(Base):  # pylint: disable=invalid-name
    '''Fortran 2003 rule R311
    R311 defined-operator is defined-unary-op
                          or defined-binary-op
                          or extended-intrinsic-op

    Note, defined-operator is defined in pattern_tools.py so could be
    called directly via a stringbase match. However, the defined unary
    and binary op rules have constraints which would not be checked if
    we did this.

    Note, whilst we subclass for both Defined Unary and Binary ops,
    the match is the same so we will only ever match with the first
    (so the second is not really necessary here). This is OK from a
    parsing point of view as they both return a Defined_Op class, so
    are identical from the parsers point of view.

    '''
    subclass_names = ['Defined_Unary_Op', 'Defined_Binary_Op',
                      'Extended_Intrinsic_Op']


class Extended_Intrinsic_Op(StringBase):  # pylint: disable=invalid-name
    '''Fortran 2003 rule R312
    R312 extended-intrinsic-op is intrinsic-operator

    Note, extended-intrinsic-op is only ever used by R311 and is
    defined in pattern_tools.py so could be matched directly in the
    Defined_Operator class (by changing it to STRINGBase and moving
    the match in this class into the Defined_Operator class). This
    would mean that this class would not be required. However, the
    parse tree would then not have the concept of an
    Extended_Intrinsic_Op which might be useful for code manipulation
    tools.

    '''
    @staticmethod
    def match(string):
        '''Implements the matching for the extended-intrinsic-op
        rule. Matches the string with the regular expression
        extended_intrinsic_operator in the pattern_tools file.

        :param str string: the string to match with the pattern rule.
        :return: a tuple of size 1 containing a string with the \
        matched name if there is a match, or None if there is not.
        :rtype: (str) or None

        '''
        return StringBase.match(pattern.extended_intrinsic_operator, string)


class Label(StringBase):  # R313
    """
::
    <label> = <digit> [ <digit> [ <digit> [ <digit> [ <digit> ] ] ] ]

Attributes
----------
string : str
    """
    subclass_names = []

    @staticmethod
    def match(string):
        return StringBase.match(pattern.abs_label, string)

    def __int__(self):
        return int(self.string)

#
# SECTION  4
#


class Type_Spec(Base):  # R401
    """
    <type-spec> = <intrinsic-type-spec>
                  | <derived-type-spec>
    """
    subclass_names = ['Intrinsic_Type_Spec', 'Derived_Type_Spec']


class Type_Param_Value(StringBase):  # R402
    """
    <type-param-value> = <scalar-int-expr>
                       | *
                       | :
    """
    subclass_names = ['Scalar_Int_Expr']
    use_names = []

    def match(string):
        return StringBase.match(['*', ':'], string)
    match = staticmethod(match)


class Intrinsic_Type_Spec(WORDClsBase):  # R403
    """
    <intrinsic-type-spec> = INTEGER [ <kind-selector> ]
                            | REAL [ <kind-selector> ]
                            | DOUBLE COMPLEX
                            | COMPLEX [ <kind-selector> ]
                            | CHARACTER [ <char-selector> ]
                            | LOGICAL [ <kind-selector> ]
    Extensions:
                            | DOUBLE PRECISION
                            | BYTE
    """
    subclass_names = []
    use_names = ['Kind_Selector', 'Char_Selector']

    def match(string):
        for w, cls in [('INTEGER', Kind_Selector),
                       ('REAL', Kind_Selector),
                       ('COMPLEX', Kind_Selector),
                       ('LOGICAL', Kind_Selector),
                       ('CHARACTER', Char_Selector),
                       (pattern.abs_double_complex_name, None),
                       (pattern.abs_double_precision_name, None),
                       ('BYTE', None)]:
            try:
                obj = WORDClsBase.match(w, cls, string)
            except NoMatchError:
                obj = None
            if obj is not None:
                return obj
        return
    match = staticmethod(match)


class Kind_Selector(Base):  # R404
    '''
    Fortran 2003 rule R404
    kind-selector is ( [ KIND = ] scalar-int-initialization-expr )
    A non-standard extension is also supported here:
                      | * char-length

    There is an associated constraint that we can't enforce in fparser:

    'C404 (R404) The value of scalar-int-initialization-expr shall be
    nonnegative and shall specify a representation method that
    exists on the processor.'

    '''
    subclass_names = []
    use_names = ['Char_Length', 'Scalar_Int_Initialization_Expr']

    @staticmethod
    def match(string):
        '''Implements the matching for a Kind_Selector.

        :param str string: a string containing the code to match
        :return: `None` if there is no match, otherwise a `tuple` of \
        size 3 containing a '(', a single `list` which contains an \
        instance of classes that have matched and a ')', or a `tuple` \
        of size 2 containing a '*' and an instance of classes that \
        have matched.
        :rtype: `NoneType` or ( str, [ MatchedClasses ], str) or ( \
        str, :py:class:`fparser.two.Fortran2003.Char_Length`)

        :raises InternalError: if None is passed instead of a \
        string. The parent rule should not pass None and the logic in \
        this routine relies on a valid string.

        :raises InternalError: if the string passed is <=1 characters \
        long. The parent rule passing this string should ensure the \
        string is at least 2 characters long and the logic in this \
        routine relies on this. The reason there is a minimum of two \
        is that the pattern '*n' where 'n' is a number is the smallest \
        valid pattern. The other valid pattern must have at least a \
        name with one character surrounded by brackets e.g. '(x)' so \
        should be at least 3 characters long.

        '''
        if string is None:
            raise InternalError(
                "String argument in class Kind_Selector method match() "
                "is None.")
        if len(string) <= 1:
            raise InternalError(
                "String argument '{0}' in class Kind_Selector method "
                "match() is too short to be valid.".format(string))

        # remove any leading or trailing white space
        string = string.strip()

        if string[0]+string[-1] != '()':
            # must be the '*n' extension
            if not string.startswith('*'):
                return None
            return '*', Char_Length(string[1:].lstrip())
        # remove left and right brackets and subsequently any leading
        # or trailing spaces
        string = string[1:-1].strip()
        # check for optional 'kind='
        if len(string) > 5:
            # string is long enough to potentially contain 'kind=...'
            if string[:4].upper() == 'KIND' and string[4:].lstrip()[0] == "=":
                # found 'kind=' so strip it out, including any leading spaces
                string = string[4:].lstrip()[1:].lstrip()
        return '(', Scalar_Int_Initialization_Expr(string), ')'

    def tostr(self):
        '''
        :return: this kind_selector as a string
        :rtype: str
        '''
        if len(self.items) == 2:
            result = "{0[0]}{0[1]}".format(self.items)
        elif len(self.items) == 3:
            result = "{0[0]}KIND = {0[1]}{0[2]}".format(self.items)
        else:
            raise InternalError(
                "Class Kind_Selector method tostr() has '{0}' items, "
                "but expecting 2 or 3.".format(len(self.items)))
        return result


class Signed_Int_Literal_Constant(NumberBase):  # R405
    """
    <signed-int-literal-constant> = [ <sign> ] <int-literal-constant>
    """
    # never used because sign is included in pattern
    subclass_names = ['Int_Literal_Constant']

    def match(string):
        return NumberBase.match(
            pattern.abs_signed_int_literal_constant_named, string)
    match = staticmethod(match)


class Int_Literal_Constant(NumberBase):  # R406
    """
    <int-literal-constant> = <digit-string> [ _ <kind-param> ]
    """
    subclass_names = []

    def match(string):
        return NumberBase.match(
            pattern.abs_int_literal_constant_named, string)
    match = staticmethod(match)


class Digit_String(NumberBase):
    """
    <digit-string> = <digit> [ <digit> ]...
    """
    subclass_names = []

    def match(string):
        return NumberBase.match(pattern.abs_digit_string_named, string)
    match = staticmethod(match)

# R407: <kind-param> = <digit-string> | <scalar-int-constant-name>
# R408: <signed-digit-string> = [ <sign> ] <digit-string>
# R409: <digit-string> = <digit> [ <digit> ]...
# R410: <sign> = + | -


class Boz_Literal_Constant(Base):  # R411
    """
    <boz-literal-constant> = <binary-constant>
                             | <octal-constant>
                             | <hex-constant>
    """
    subclass_names = ['Binary_Constant', 'Octal_Constant', 'Hex_Constant']


class Binary_Constant(STRINGBase):  # R412
    """
    <binary-constant> = B ' <digit> [ <digit> ]... '
                        | B \" <digit> [ <digit> ]... \"
    """
    subclass_names = []

    def match(string):
        return STRINGBase.match(pattern.abs_binary_constant, string)
    match = staticmethod(match)


class Octal_Constant(STRINGBase):  # R413
    """
    <octal-constant> = O ' <digit> [ <digit> ]... '
                       | O \" <digit> [ <digit> ]... \"
    """
    subclass_names = []

    def match(string):
        return STRINGBase.match(pattern.abs_octal_constant, string)
    match = staticmethod(match)


class Hex_Constant(STRINGBase):  # R414
    """
    <hex-constant> = Z ' <digit> [ <digit> ]... '
                     | Z \" <digit> [ <digit> ]... \"
    """
    subclass_names = []

    def match(string):
        return STRINGBase.match(pattern.abs_hex_constant, string)
    match = staticmethod(match)

# R415: <hex-digit> = <digit> | A | B | C | D | E | F


class Signed_Real_Literal_Constant(NumberBase):  # R416
    """
    <signed-real-literal-constant> = [ <sign> ] <real-literal-constant>
    """
    subclass_names = ['Real_Literal_Constant']  # never used

    def match(string):
        return NumberBase.match(
            pattern.abs_signed_real_literal_constant_named, string)
    match = staticmethod(match)


class Real_Literal_Constant(NumberBase):  # R417
    """
    """
    subclass_names = []

    def match(string):
        return NumberBase.match(
            pattern.abs_real_literal_constant_named, string)
    match = staticmethod(match)

# R418: <significand> = <digit-string> . [ <digit-string> ]  | . <digit-string>
# R419: <exponent-letter> = E | D
# R420: <exponent> = <signed-digit-string>


class Complex_Literal_Constant(Base):  # R421
    """
    <complex-literal-constant> = ( <real-part>, <imag-part> )
    """
    subclass_names = []
    use_names = ['Real_Part', 'Imag_Part']

    def match(string):
        if not string or string[0]+string[-1] != '()':
            return
        if not pattern.abs_complex_literal_constant.match(string):
            return
        r, i = string[1:-1].split(',')
        return Real_Part(r.strip()), Imag_Part(i.strip())
    match = staticmethod(match)

    def tostr(self):
        return '(%s, %s)' % tuple(self.items)


class Real_Part(Base):  # R422
    """
    <real-part> = <signed-int-literal-constant>
                  | <signed-real-literal-constant>
                  | <named-constant>
    """
    subclass_names = ['Signed_Int_Literal_Constant',
                      'Signed_Real_Literal_Constant',
                      'Named_Constant']


class Imag_Part(Base):  # R423
    """
    <imag-part> = <real-part>
    """
    subclass_names = ['Signed_Int_Literal_Constant',
                      'Signed_Real_Literal_Constant',
                      'Named_Constant']


class Char_Selector(Base):  # R424
    """
    <char-selector> = <length-selector>
                      | ( LEN = <type-param-value> ,
                         KIND = <scalar-int-initialization-expr> )
                      | ( <type-param-value> ,
                         [ KIND = ] <scalar-int-initialization-expr> )
                      | ( KIND = <scalar-int-initialization-expr>
                        [ , LEN = <type-param-value> ] )
    """
    subclass_names = ['Length_Selector']
    use_names = ['Type_Param_Value', 'Scalar_Int_Initialization_Expr']

    def match(string):
        if string[0] + string[-1] != '()':
            return
        line, repmap = string_replace_map(string[1:-1].strip())
        if line[:3].upper() == 'LEN' and line[3:].lstrip().startswith('='):
            line = line[3:].lstrip()
            line = line[1:].lstrip()
            i = line.find(',')
            if i == -1:
                return
            v = line[:i].rstrip()
            line = line[i+1:].lstrip()
            if line[:4].upper() != 'KIND':
                return
            line = line[4:].lstrip()
            if not line.startswith('='):
                return
            line = line[1:].lstrip()
            v = repmap(v)
            line = repmap(line)
            return Type_Param_Value(v), Scalar_Int_Initialization_Expr(line)
        elif line[:4].upper() == 'KIND' and line[4:].lstrip().startswith('='):
            line = line[4:].lstrip()
            line = line[1:].lstrip()
            i = line.find(',')
            if i == -1:
                return None, Scalar_Int_Initialization_Expr(line)
            v = line[i+1:].lstrip()
            line = line[:i].rstrip()
            if v[:3].upper() != 'LEN':
                return
            v = v[3:].lstrip()
            if not v.startswith('='):
                return
            v = v[1:].lstrip()
            return Type_Param_Value(v), Scalar_Int_Initialization_Expr(line)
        else:
            i = line.find(',')
            if i == -1:
                return
            v = line[:i].rstrip()
            line = line[i+1:].lstrip()
            if line[:4].upper() == 'KIND' and \
               line[4:].lstrip().startswith('='):
                line = line[4:].lstrip()
                line = line[1:].lstrip()
            return Type_Param_Value(v), Scalar_Int_Initialization_Expr(line)
        return
    match = staticmethod(match)

    def tostr(self):
        if self.items[0] is None:
            return '(KIND = %s)' % (self.items[1])
        return '(LEN = %s, KIND = %s)' % (self.items[0], self.items[1])


class Length_Selector(Base):  # R425
    """
    <length -selector> = ( [ LEN = ] <type-param-value> )
                        | * <char-length> [ , ]
    """
    subclass_names = []
    use_names = ['Type_Param_Value', 'Char_Length']

    def match(string):
        if string[0]+string[-1] == '()':
            line = string[1:-1].strip()
            if line[:3].upper() == 'LEN' and line[3:].lstrip().startswith('='):
                line = line[3:].lstrip()
                line = line[1:].lstrip()
            return '(', Type_Param_Value(line), ')'
        if not string.startswith('*'):
            return
        line = string[1:].lstrip()
        if string[-1] == ',':
            line = line[:-1].rstrip()
        return '*', Char_Length(line)
    match = staticmethod(match)

    def tostr(self):
        if len(self.items) == 2:
            return '%s%s' % tuple(self.items)
        return '%sLEN = %s%s' % tuple(self.items)


class Char_Length(BracketBase):  # R426
    """
    <char-length> = ( <type-param-value> )
                    | <scalar-int-literal-constant>
    """
    subclass_names = ['Scalar_Int_Literal_Constant']
    use_names = ['Type_Param_Value']

    def match(string): return BracketBase.match('()', Type_Param_Value, string)
    match = staticmethod(match)


class Char_Literal_Constant(Base):  # pylint: disable=invalid-name
    '''
    Fortran 2003 rule R427

    char-literal-constant is [ kind-param _ ] ' rep-char '
                          or [ kind-param _ ] " rep-char "
    '''
    subclass_names = []
    rep = pattern.char_literal_constant

    @staticmethod
    def match(string):
        '''Implements the matching for a Char_Literal_Constant. For example

        "hello"
        'hello'
        nondefaultcharset_"nondefaultchars"

        There is an associated constraint C422: "The value of
        kind-param shall specify a representation method that exists
        on the processor." However, this cannot be validated by
        fparser so no checks are performed.

        :param str string: a string containing the code to match.
        :return: `None` if there is no match, otherwise a `tuple` of
                 size 2 containing the character constant and the kind
                 value as strings.
        :rtype: `NoneType` or (`str`, `NoneType`) or (`str`, `str`)

        '''
        if not string:
            return None
        strip_string = string.strip()
        if not strip_string:
            # the string is empty or only contains blank space
            return None
        if strip_string[-1] not in '"\'':
            return None
        if strip_string[-1] == '"':
            abs_a_n_char_literal_constant_named = \
                    pattern.abs_a_n_char_literal_constant_named2
        else:
            abs_a_n_char_literal_constant_named = \
                    pattern.abs_a_n_char_literal_constant_named1
        line, repmap = string_replace_map(strip_string)
        match = abs_a_n_char_literal_constant_named.match(line)
        if not match:
            return None
        kind_param = match.group('kind_param')
        line = match.group('value')
        line = repmap(line)
        return line, kind_param

    def tostr(self):
        '''
        :return: this Char_Literal_Constant as a string.
        :rtype: str

        :raises InternalError: if the internal items list variable is \
                not the expected size.
        :raises InternalError: if the first element of the internal \
                items list is None or is an empty string.
        '''
        import six

        if len(self.items) != 2:
            raise InternalError(
                "Class Char_Literal_Constant method tostr() has '{0}' items, "
                "but expecting 2.".format(len(self.items)))
        if not self.items[0]:
            # items[0] is the value of the constant so is required. It
            # also can't be empty as it needs to include the
            # surrounding quotes to be valid
            raise InternalError(
                "Class Char_Literal_Constant method tostr(). 'Items' entry 0 "
                "should not be empty")
        if six.PY2:
            # In Python2 we must return a byte str and the contents of this
            # string may include non-ASCII characters
            char_str = self.items[0].encode('utf-8')
        else:
            char_str = str(self.items[0])
        if not self.items[1]:
            return char_str
        # The character constant has a kind specifier
        if six.PY2:
            kind_str = self.items[1].encode('utf-8')
            return kind_str + "_".encode('utf-8') + char_str
        kind_str = str(self.items[1])
        return "{0}_{1}".format(kind_str, char_str)


class Logical_Literal_Constant(NumberBase):  # R428
    """
    <logical-literal-constant> = .TRUE. [ _ <kind-param> ]
                                 | .FALSE. [ _ <kind-param> ]
    """
    subclass_names = []

    def match(string):
        return NumberBase.match(pattern.abs_logical_literal_constant_named,
                                string)
    match = staticmethod(match)


class Derived_Type_Def(BlockBase):  # R429
    """
    <derived-type-def> = <derived-type-stmt>
                           [ <type-param-def-stmt> ]...
                           [ <private-or-sequence> ]...
                           [ <component-part> ]
                           [ <type-bound-procedure-part> ]
                           <end-type-stmt>
    """
    subclass_names = []
    use_names = ['Derived_Type_Stmt', 'Type_Param_Def_Stmt',
                 'Private_Or_Sequence', 'Component_Part',
                 'Type_Bound_Procedure_Part', 'End_Type_Stmt']

    @staticmethod
    def match(reader):
        return BlockBase.match(Derived_Type_Stmt,
                               [Type_Param_Def_Stmt, Private_Or_Sequence,
                                Component_Part, Type_Bound_Procedure_Part],
                               End_Type_Stmt, reader,
                               match_names=True  # C431
                               )


class Derived_Type_Stmt(StmtBase):  # pylint: disable=invalid-name
    '''
    Fortran 2003 rule R430

    derived-type-stmt is TYPE [ [ , type-attr-spec-list ] :: ]
                         type-name [ ( type-param-name-list ) ]

    '''
    subclass_names = []
    use_names = ['Type_Attr_Spec_List', 'Type_Name', 'Type_Param_Name_List']

    @staticmethod
    def match(string):
        '''Implements the matching for a Derived Type Statement.

        :param str string: a string containing the code to match
        :return: `None` if there is no match, otherwise a `tuple` of \
                 size 3 containing an `Attribute_Spec_List` (or `None` if \
                 there isn't one), the name of the type (in a `Name` \
                 class) and a `Parameter_Name_List` (or `None` is there \
                 isn't one).
        :rtype: ( `Type_Attr_Spec_List` or `None`, `Name`, \
                  `Type_Param_Name_List` or `None` ) or `None`

        '''
        string_strip = string.strip()
        if string_strip[:4].upper() != 'TYPE':
            return None
        line = string_strip[4:].lstrip()
        position = line.find('::')
        attr_specs = None
        if position != -1:
            if line.startswith(','):
                lstrip = line[1:position].strip()
                if not lstrip:
                    # There is no content after the "," and before the
                    # "::"
                    return None
                attr_specs = Type_Attr_Spec_List(lstrip)
            elif line[:position].strip():
                # There is invalid content between and 'TYPE' and '::'
                return None
            line = line[position+2:].lstrip()
        match = pattern.name.match(line)
        if not match:
            # There is no content after the "TYPE" or the "::"
            return None
        name = Type_Name(match.group())
        line = line[match.end():].lstrip()
        if not line:
            return attr_specs, name, None
        if line[0] + line[-1] != '()':
            return None
        return attr_specs, name, Type_Param_Name_List(line[1:-1].strip())

    def tostr(self):
        '''
        :return: this derived type statement as a string
        :rtype: str
        :raises InternalError: if items array is not the expected size
        :raises InternalError: if items array[1] has no content

        '''
        if len(self.items) != 3:
            raise InternalError(
                "Derived_Type_Stmt.tostr(). 'items' should be of size 3 but "
                "found '{0}'.".format(len(self.items)))
        if not self.items[1]:
            raise InternalError(
                "Derived_Type_Stmt.tostr(). 'items[1]' should be a Name "
                "instance containing the derived type name but it is empty")
        string = 'TYPE'
        if self.items[0]:
            string += ", {0} :: {1}".format(self.items[0], self.items[1])
        else:
            string += " :: {0}".format(self.items[1])
        if self.items[2]:
            string += "({0})".format(self.items[2])
        return string

    def get_start_name(self):
        '''
        :return: this derived type statement's name as a string
        :rtype: str

        '''
        return self.items[1].string


class Type_Name(Name):  # C424
    """
    <type-name> = <name>
    <type-name> shall not be DOUBLEPRECISION or the name of intrinsic type
    """
    subclass_names = []
    use_names = []

    def match(string):
        if pattern.abs_intrinsic_type_name.match(string):
            return
        return Name.match(string)
    match = staticmethod(match)


class Type_Attr_Spec(Base):  # R431
    """
    <type-attr-spec> = <access-spec>
                       | EXTENDS ( <parent-type-name> )
                       | ABSTRACT
                       | BIND (C)
    """
    subclass_names = ['Access_Spec', 'Language_Binding_Spec'][:-1]
    use_names = ['Parent_Type_Name']

    @staticmethod
    def match(string):
        if len(string) == 8 and string.upper() == 'ABSTRACT':
            return 'ABSTRACT', None
        if string[:4].upper() == 'BIND':
            line = string[4:].lstrip()
            if not line or line[0]+line[-1] != '()':
                return
            line = line[1:-1].strip()
            if line.upper() == 'C':
                return 'BIND', 'C'
        elif string[:7].upper() == 'EXTENDS':
            line = string[7:].lstrip()
            if not line or line[0]+line[-1] != '()':
                return
            return 'EXTENDS', Parent_Type_Name(line[1:-1].strip())

    def tostr(self):
        if self.items[1] is None:
            return '%s' % (self.items[0])
        return '%s(%s)' % (self.items)


class Private_Or_Sequence(Base):  # R432
    """
    <private-or-sequence> = <private-components-stmt>
                            | <sequence-stmt>
    """
    subclass_names = ['Private_Components_Stmt', 'Sequence_Stmt']


class End_Type_Stmt(EndStmtBase):  # R433
    """
    <end-type-stmt> = END TYPE [ <type-name> ]
    """
    subclass_names = []
    use_names = ['Type_Name']

    @staticmethod
    def match(string):
        return EndStmtBase.match('TYPE', Type_Name, string,
                                 require_stmt_type=True)


class Sequence_Stmt(STRINGBase):  # R434
    """
    <sequence-stmt> = SEQUENCE
    """
    subclass_names = []

    @staticmethod
    def match(string):
        return STRINGBase.match('SEQUENCE', string)


class Type_Param_Def_Stmt(StmtBase):  # R435
    """
    <type-param-def-stmt> = INTEGER [ <kind-selector> ] ,
        <type-param-attr-spec> :: <type-param-decl-list>
    """
    subclass_names = []
    use_names = ['Kind_Selector', 'Type_Param_Attr_Spec',
                 'Type_Param_Decl_List']

    def match(string):
        if string[:7].upper() != 'INTEGER':
            return
        line, repmap = string_replace_map(string[7:].lstrip())
        if not line:
            return
        i = line.find(',')
        if i == -1:
            return
        kind_selector = repmap(line[:i].rstrip()) or None
        line = repmap(line[i+1:].lstrip())
        i = line.find('::')
        if i == -1:
            return
        l1 = line[:i].rstrip()
        l2 = line[i+2:].lstrip()
        if not l1 or not l2:
            return
        if kind_selector:
            kind_selector = Kind_Selector(kind_selector)
        return kind_selector, Type_Param_Attr_Spec(l1), \
            Type_Param_Decl_List(l2)
    match = staticmethod(match)

    def tostr(self):
        s = 'INTEGER'
        if self.items[0] is not None:
            s += '%s, %s :: %s' % tuple(self.items)
        else:
            s += ', %s :: %s' % tuple(self.items[1:])
        return s


class Type_Param_Decl(BinaryOpBase):  # R436
    """
    <type-param-decl> = <type-param-name>
        [ = <scalar-int-initialization-expr> ]
    """
    subclass_names = ['Type_Param_Name']
    use_names = ['Scalar_Int_Initialization_Expr']

    def match(string):
        if '=' not in string:
            return
        lhs, rhs = string.split('=', 1)
        lhs = lhs.rstrip()
        rhs = rhs.lstrip()
        if not lhs or not rhs:
            return
        return Type_Param_Name(lhs), '=', Scalar_Int_Initialization_Expr(rhs)
    match = staticmethod(match)


class Type_Param_Attr_Spec(STRINGBase):  # R437
    """
    <type-param-attr-spec> = KIND
                             | LEN
    """
    subclass_names = []

    def match(string):
        return STRINGBase.match(['KIND', 'LEN'], string)
    match = staticmethod(match)


class Component_Part(BlockBase):  # R438
    """
    <component-part> is [ <component-def-stmt> ]...
    """
    subclass_names = []
    use_names = ['Component_Def_Stmt']

    def match(reader):
        content = []
        while 1:
            try:
                obj = Component_Def_Stmt(reader)
            except NoMatchError:
                obj = None
            if obj is None:
                break
            content.append(obj)
        if content:
            return (content,)
        return
    match = staticmethod(match)

    def tofortran(self, tab='', isfix=None):
        '''
        Converts this node (and all children) into Fortran.

        :param str tab: white space to prefix to output.
        :param bool isfix: whether or not to generate fixed-format output.

        :returns: Fortran code.
        :rtype: str

        '''
        mylist = []
        for item in self.content:
            mylist.append(item.tofortran(tab=tab, isfix=isfix))
        py2_encode_list_items(mylist)
        return '\n'.join(mylist)


class Component_Def_Stmt(Base):  # R439
    """
    <component-def-stmt> is <data-component-def-stmt>
                         or <proc-component-def-stmt>
    """
    subclass_names = ['Data_Component_Def_Stmt', 'Proc_Component_Def_Stmt']


class Data_Component_Def_Stmt(Type_Declaration_StmtBase):  # R440
    '''
    Fortran 2003 rule 440
    <data-component-def-stmt> is <declaration-type-spec> [
             [ , <component-attr-spec-list> ] :: ] <component-decl-list>

    Associated constraints are:

    "C436 (R440)  No component-attr-spec shall appear more than once in a given
          component-def-stmt."
    "C437 (R440)  A component declared with the CLASS keyword shall have the
          ALLOCATABLE or POINTER attribute."
    "C438 (R440)  If the POINTER attribute is not specified for a component,
          the declaration-type-spec in the component-def-stmt shall be CLASS(*)
          or shall specify an intrinsic type or a previously defined derived
          type."
    "C439 (R440)  If the POINTER attribute is specified for a component, the
          declaration-type-spec in the component-def-stmt shall be CLASS(*) or
          shall specify an intrinsic type or any accessible derived type
          including the type being defined."
    "C440 (R440)  If the POINTER or ALLOCATABLE attribute is specified, each
          component-array-spec shall be a deferred-shape-spec-list."
    "C441 (R440)  If neither the POINTER attribute nor the ALLOCATABLE
          attribute is specified, each component-array-spec shall be an
          explicit-shape-spec-list."
    "C443 (R440)  A component shall not have both the ALLOCATABLE and the
          POINTER attribute."
    "C446 (R440)  If component-initialization appears, a double-colon separator
          shall appear before the component-decl-list."
    "C447 (R440)  If => appears in component-initialization, POINTER shall
          appear in the component-attr-spec-list. If = appears in
          component-initialization, POINTER or ALLOCATABLE shall not appear in
          the component-attr-spec-list."

    C436-C441, C443, C446-C447 are currently not checked - issue #258.

   '''
    subclass_names = []
    use_names = ['Declaration_Type_Spec', 'Component_Attr_Spec_List',
                 'Component_Decl_List']

    @staticmethod
    def match(string):
        return Type_Declaration_StmtBase.match(
            Declaration_Type_Spec, Component_Attr_Spec_List,
            Component_Decl_List, string)


class Dimension_Component_Attr_Spec(CALLBase):
    """
    <dimension-component-attr-spec> = DIMENSION ( <component-array-spec> )
    """
    subclass_names = []
    use_names = ['Component_Array_Spec']

    def match(string):
        return CALLBase.match('DIMENSION', Component_Array_Spec, string)
    match = staticmethod(match)


class Component_Attr_Spec(STRINGBase):  # R441
    """
    <component-attr-spec> = POINTER
                            | DIMENSION ( <component-array-spec> )
                            | ALLOCATABLE
                            | <access-spec>
    """
    subclass_names = ['Access_Spec', 'Dimension_Component_Attr_Spec']
    use_names = []
    attributes = ['POINTER', 'ALLOCATABLE']

    @classmethod
    def match(cls, string):
        '''Implements the matching for component attribute specifications.

        Note that this is implemented as a `classmethod` (not a
        `staticmethod`), using attribute keywords from the list provided
        as a class property. This allows expanding this list for
        Fortran 2008 without having to reimplement the matching.

        :param str string: the string to match as an attribute.

        :return: None if there is no match, otherwise a 1-tuple \
            containing the matched attribute string.
        :rtype: NoneType or (str,)

        '''
        return STRINGBase.match(cls.attributes, string)


class Component_Decl(Base):  # R442
    """
    <component-decl> = <component-name> [ ( <component-array-spec> ) ]
        [ * <char-length> ] [ <component-initialization> ]
    """
    subclass_names = []
    use_names = ['Component_Name', 'Component_Array_Spec',
                 'Char_Length', 'Component_Initialization']

    def match(string):
        m = pattern.name.match(string)
        if m is None:
            return
        name = Component_Name(m.group())
        newline = string[m.end():].lstrip()
        if not newline:
            return name, None, None, None
        array_spec = None
        char_length = None
        init = None
        if newline.startswith('('):
            line, repmap = string_replace_map(newline)
            i = line.find(')')
            if i == -1:
                return
            array_spec = Component_Array_Spec(repmap(line[1:i].strip()))
            newline = repmap(line[i+1:].lstrip())
        if newline.startswith('*'):
            line, repmap = string_replace_map(newline)
            i = line.find('=')
            if i != -1:
                char_length = repmap(line[1:i].strip())
                newline = repmap(newline[i:].lstrip())
            else:
                char_length = repmap(newline[1:].strip())
                newline = ''
            char_length = Char_Length(char_length)
        if newline.startswith('='):
            init = Component_Initialization(newline)
        else:
            assert newline == '', repr(newline)
        return name, array_spec, char_length, init
    match = staticmethod(match)

    def tostr(self):
        s = str(self.items[0])
        if self.items[1] is not None:
            s += '(' + str(self.items[1]) + ')'
        if self.items[2] is not None:
            s += '*' + str(self.items[2])
        if self.items[3] is not None:
            s += ' ' + str(self.items[3])
        return s


class Component_Array_Spec(Base):  # R443
    """
    <component-array-spec> = <explicit-shape-spec-list>
                             | <deferred-shape-spec-list>
    """
    subclass_names = ['Explicit_Shape_Spec_List', 'Deferred_Shape_Spec_List']


class Component_Initialization(Base):  # R444
    """
    <component-initialization> =  = <initialization-expr>
                                 | => <null-init>
    """
    subclass_names = []
    use_names = ['Initialization_Expr', 'Null_Init']

    def match(string):
        if string.startswith('=>'):
            return '=>', Null_Init(string[2:].lstrip())
        if string.startswith('='):
            return '=', Initialization_Expr(string[1:].lstrip())
        return
    match = staticmethod(match)

    def tostr(self):
        return '%s %s' % tuple(self.items)


class Proc_Component_Def_Stmt(StmtBase):  # R445
    """
    <proc-component-def-stmt> is PROCEDURE ( [ <proc-interface> ] )
        , <proc-component-attr-spec-list> :: <proc-decl-list>

    where

        proc-component-attr-spec is POINTER
                                 or PASS [ (arg-name) ]
                                 or NOPASS
                                 or access-spec

    The standard specifies the following constraints:

    "C448 The same proc-component-attr-spec shall not appear more than once
          in a given proc-component-def-stmt." Not checked by fparser - #232.

    "C449 POINTER shall appear in each proc-component-attr-spec-list."

    "C450 If the procedure pointer component has an implicit interface or
          has no arguments, NOPASS shall be specified." Not checked by
          fparser - #232.

    "C451 If PASS (arg-name) appears, the interface shall have a dummy argument
          named arg-name." Not checked by fparser - #232.

    "C452 PASS and NOPASS shall not both appear in the same
          proc-component-attr-spec-list." Not checked by fparser - #232.
    """
    subclass_names = []
    use_names = ['Proc_Interface', 'Proc_Component_Attr_Spec_List',
                 'Proc_Decl_List']

    @staticmethod
    def match(string):
        '''
        Attempts to match the supplied string with the pattern for a
        declaration of a procedure part of a component.

        :param str string: the string to test for a match.

        :returns: None (if no match) or a tuple consisting of the procedure \
                  interface, the list of attributes and a list of procedure \
                  names or None.
        :rtype: NoneType or \
           (:py:class:`fparser.two.Fortran2003.Proc_Interface`, \
            :py:class:`fparser.two.Fortran2003.Proc_Component_Attr_Spec_List`,\
            :py:class:`fparser.two.Fortran2003.Proc_Decl_List`)
        '''
        if string[:9].upper() != 'PROCEDURE':
            return None
        line, repmap = string_replace_map(string[9:].lstrip())
        if not line.startswith('('):
            return None
        idx = line.find(')')
        if idx == -1:
            return None
        pinterface = repmap(line[:idx+1])[1:-1].strip() or None
        if pinterface:
            pinterface = Proc_Interface(pinterface)
        line = line[idx+1:].lstrip()
        if not line.startswith(','):
            return None
        line = line[1:].strip()
        idx = line.find('::')
        if idx == -1:
            return None
        attr_spec_list = Proc_Component_Attr_Spec_List(
            repmap(line[:idx].rstrip()))
        # C449 POINTER must be present in the attribute list
        if Proc_Component_Attr_Spec('POINTER') not in attr_spec_list.items:
            return None
        return pinterface, attr_spec_list, Proc_Decl_List(
            repmap(line[idx+2:].lstrip()))

    def tostr(self):
        if self.items[0] is not None:
            return 'PROCEDURE(%s), %s :: %s' % (self.items)
        return 'PROCEDURE(), %s :: %s' % (self.items[1:])


class Proc_Component_PASS_Arg_Name(CALLBase):
    """
    <proc-component-PASS-arg-name> = PASS ( <arg-name> )
    """
    subclass_names = []
    use_names = ['Arg_Name']

    def match(string):
        return CALLBase.match('PASS', Arg_Name, string)
    match = staticmethod(match)


class Proc_Component_Attr_Spec(STRINGBase):  # R446
    """
    <proc-component-attr-spec> = POINTER
                                 | PASS [ ( <arg-name> ) ]
                                 | NOPASS
                                 | <access-spec>
    """
    subclass_names = ['Access_Spec', 'Proc_Component_PASS_Arg_Name']

    def match(string):
        return STRINGBase.match(['POINTER', 'PASS', 'NOPASS'],
                                string.upper())
    match = staticmethod(match)


class Private_Components_Stmt(STRINGBase):  # pylint: disable=invalid-name
    '''
    :F03R:`447`::

    Fortran 2003 rule R447
    that specifies support for private components statement
    within a derived type.

    <private-components-stmt> = PRIVATE
    '''
    subclass_names = []

    @staticmethod
    def match(string):
        '''
        :param str string: Fortran code to check for a match
        :return: keyword  "PRIVATE" or None if no match is found
        :rtype: str or None
        '''
        return StringBase.match('PRIVATE', string.upper())


class Type_Bound_Procedure_Part(BlockBase):  # pylint: disable=invalid-name
    '''
    :F03R:`448`::

    Fortran 2003 rule R448
    that specifies the type-bound procedure part of a derived type.

    <type-bound-procedure-part> = <contains-stmt>
                                      [ <binding-private-stmt> ]
                                      <proc-binding-stmt>
                                      [ <proc-binding-stmt> ]...
    '''
    subclass_names = []
    use_names = ['Contains_Stmt', 'Binding_Private_Stmt', 'Proc_Binding_Stmt']

    @staticmethod
    def match(reader):
        '''
        :param reader: the Fortran reader containing the line(s) of code \
        that we are trying to match
        :type reader: :py:class:`fparser.common.readfortran.FortranReaderBase`
        :return: code block containing instances of the classes that match \
                 the syntax of the type-bound procedure part of a derived type.
        :rtype: ([`Contains_Stmt`, `Specific_Binding`, `str`, `Name`, \
                  `Name`]) or `None`
        '''
        return BlockBase.match(Contains_Stmt,
                               [Binding_Private_Stmt, Proc_Binding_Stmt],
                               None, reader)


class Binding_Private_Stmt(StmtBase,
                           STRINGBase):  # pylint: disable=invalid-name
    '''
    :F03R:`449`::

    Fortran 2003 rule R449
    for binding private statement within the type-bound procedure
    part of a derived type.

    <binding-private-stmt> = PRIVATE
    '''
    subclass_names = []

    @staticmethod
    def match(string):
        '''
        :param str string: Fortran code to check for a match
        :return: keyword  "PRIVATE" or None if no match is found
        :rtype: str or None
        '''
        return StringBase.match('PRIVATE', string.upper())


class Proc_Binding_Stmt(Base):  # pylint: disable=invalid-name
    '''
    :F03R:`450`::

    Fortran 2003 rule R450
    that specifies procedure binding for the type-bound procedures
    within a derived type.

    <proc-binding-stmt> = <specific-binding>
                          | <generic-binding>
                          | <final-binding>
    '''
    subclass_names = ['Specific_Binding', 'Generic_Binding', 'Final_Binding']


class Specific_Binding(StmtBase):  # pylint: disable=invalid-name
    ''':F03R:`451`::

    Fortran 2003 rule R451
    that specifies syntax of specific binding for a type-bound
    procedure within a derived type.

    <specific-binding> = PROCEDURE [ ( <interface-name> ) ] [
        [ , <binding-attr-list> ] :: ] <binding-name> [ => <procedure-name> ]

    The following are associated constraints:

    "C456 (R451) If => procedure-name appears, the double-colon
    separator shall appear."

    "C457 (R451) If => procedure-name appears, interface-name shall not
    appear."

    "C458 (R451) The procedure-name shall be the name of an accessible
    module procedure or an external procedure that has an explicit
    interface." Note, this is not checked by fparser.

    '''
    subclass_names = []
    use_names = ['Interface_Name', 'Binding_Attr_List',
                 'Binding_Name', 'Procedure_Name']

    @staticmethod
    def match(string):
        '''
        :param str string: Fortran code to check for a match
        :return: 5-tuple containing strings and instances of the classes
                 describing a specific type-bound procedure (optional
                 interface name, optional binding attribute list,
                 optional double colon delimiter, mandatory binding
                 name and optional procedure name)
        :rtype: 5-tuple of objects (1 mandatory and 4 optional)
        '''
        # Remove any leading, trailing spaces.
        string_strip = string.strip()
        if string_strip[:9].upper() != 'PROCEDURE':
            # There is no 'PROCEDURE' statement.
            return None
        if len(string_strip) < 11:
            # Line is too short to be valid
            return None
        # Remember whether there was a space after the keyword
        space_after = False
        if string_strip[9] == " ":
            space_after = True
        line = string_strip[9:].lstrip()
        # Find optional interface name if it exists.
        iname = None
        if line.startswith('('):
            index = line.find(')')
            if index == -1:
                # Left brace has no corresponding right brace
                return None
            iname = Interface_Name(line[1:index].strip())
            line = line[index+1:].lstrip()
        # Look for optional double colon and binding attribute list.
        dcolon = None
        mylist = None
        index = line.find('::')
        if index != -1:
            dcolon = '::'
            if line.startswith(','):
                mylist = Binding_Attr_List(line[1:index].strip())
            elif line[:index].strip():
                # There is content between procedure (with optional
                # interface) and :: that does not start with a ','
                # which is a syntax error.
                return None
            line = line[index+2:].lstrip()
        if not iname and not dcolon:
            # there is no interface name or double colon between the
            # keyword and the binding name. Therefore we expect a
            # space between the two.
            if not space_after:
                # No space was found so return to indicate an
                # error.
                return None
        # Find optional procedure name.
        index = line.find('=>')
        pname = None
        if index != -1:
            pname = Procedure_Name(line[index+2:].lstrip())
            line = line[:index].rstrip()
            if not dcolon:
                # Constraint C456 requires '::' if there is a
                # procedure-name.
                return None
        if iname and pname:
            # Constraint C457 disallows interface-name if there is a
            # procedure-name.
            return None
        # Return class arguments.
        return iname, mylist, dcolon, Binding_Name(line), pname

    def tostr(self):
        '''
        :return: parsed representation of a specific type-bound procedure
        :rtype: `str`

        '''
        if len(self.items) != 5:
            raise InternalError(
                "Class Specific_Binding method tostr() has '{0}' items, "
                "but expecting 5.".format(len(self.items)))

        stmt = "PROCEDURE"
        # Add optional interface name
        if self.items[0]:
            stmt += "({0})".format(self.items[0])
        # Add optional double colon and binding attribute list
        # (if the list is present)
        if self.items[1] and self.items[2]:
            stmt += ", {0} {1}".format(self.items[1], self.items[2])
        elif not self.items[1] and self.items[2]:
            stmt += " {0}".format(self.items[2])
        # Add mandatory Binding_Name
        stmt += " {0}".format(self.items[3])
        # Add optional procedure name
        if self.items[4]:
            stmt += " => {0}".format(self.items[4])
        return stmt


class Binding_PASS_Arg_Name(CALLBase):
    # pylint: disable=invalid-name
    '''
    :F03R:`453_help`::

    Fortran 2003 helper rule (for R453)
    that specifies syntax of passed-object dummy argument for a
    specific type-bound procedure.

    <binding-PASS-arg-name> = PASS ( <arg-name> )
    '''
    subclass_names = []
    use_names = ['Arg_Name']

    @staticmethod
    def match(string):
        '''
        :param str string: Fortran code to check for a match
        :return: keyword  "PASS" with the name of a passed-object
                 dummy argument or nothing if no match is found
        :rtype: str
        '''
        return CALLBase.match('PASS', Arg_Name, string)


class Generic_Binding(StmtBase):
    # pylint: disable=invalid-name
    '''
    :F03R:`452`::

    Fortran 2003 rule R452
    that specifies syntax of generic binding for a type-bound
    procedure within a derived type.

    <generic-binding> = GENERIC [ , <access-spec> ] ::
        <generic-spec> => <binding-name-list>
    '''
    subclass_names = []
    use_names = ['Access_Spec', 'Generic_Spec', 'Binding_Name_List']

    @staticmethod
    def match(string):
        '''
        :param str string: Fortran code to check for a match
        :return: 3-tuple containing strings and instances of the
                 classes describing a generic type-bound procedure
                 (optional access specifier, mandatory generic
                 identifier and mandatory binding name list)
        :rtype: 3-tuple of objects (2 mandatory and 1 optional)
        '''
        # Incorrect 'GENERIC' statement
        if string[:7].upper() != 'GENERIC':
            return
        line = string[7:].lstrip()
        i = line.find('::')
        # No mandatory double colon
        if i == -1:
            return
        aspec = None
        # Return optional access specifier (PRIVATE or PUBLIC)
        if line.startswith(','):
            aspec = Access_Spec(line[1:i].strip())
        line = line[i+2:].lstrip()
        i = line.find('=>')
        if i == -1:
            return
        # Return mandatory Generic_Spec and Binding_Name_List
        return aspec, Generic_Spec(line[:i].rstrip()), \
            Binding_Name_List(line[i+3:].lstrip())

    def tostr(self):
        '''
        :return: parsed representation of a "GENERIC" type-bound procedure
        :rtype: str
        '''
        if self.items[0] is None:
            return 'GENERIC :: %s => %s' % (self.items[1:])
        return 'GENERIC, %s :: %s => %s' % (self.items)


class Binding_Attr(STRINGBase):  # pylint: disable=invalid-name

    '''
    :F03R:`453`::

    Fortran 2003 rule R453
    that specifies syntax of allowed binding attributes for a
    specific type-bound procedure binding.

    <binding-attr> = PASS [ ( <arg-name> ) ]
                     | NOPASS
                     | NON_OVERRIDABLE
                     | DEFERRED
                     | <access-spec>
    '''
    subclass_names = ['Access_Spec', 'Binding_PASS_Arg_Name']

    @staticmethod
    def match(string):
        '''
        :return: keywords for allowed binding attributes or
                 nothing if no match is found
        :rtype: str
        '''
        return STRINGBase.match(['PASS', 'NOPASS',
                                 'NON_OVERRIDABLE', 'DEFERRED'], string)


class Final_Binding(StmtBase, WORDClsBase):  # pylint: disable=invalid-name

    '''
    :F03R:`454`::

    Fortran 2003 rule R454
    that specifies syntax of final binding for a type-bound
    procedure within a derived type.

    <final-binding> = FINAL [ :: ] <final-subroutine-name-list>
    '''
    subclass_names = []
    use_names = ['Final_Subroutine_Name_List']

    @staticmethod
    def match(string):
        '''
        :return: keyword  "FINAL" with the list of "FINAL" type-bound
                 procedures or nothing if no match is found
        :rtype: str
        '''
        return WORDClsBase.match(
            'FINAL', Final_Subroutine_Name_List, string, colons=True,
            require_cls=True)

    # String representation with optional double colons included
    tostr = WORDClsBase.tostr_a


class Derived_Type_Spec(CallBase):  # R455
    """
    <derived-type-spec> = <type-name> [ ( <type-param-spec-list> ) ]
    """
    subclass_names = ['Type_Name']
    use_names = ['Type_Param_Spec_List']

    def match(string):
        return CallBase.match(Type_Name, Type_Param_Spec_List, string)
    match = staticmethod(match)


class Type_Param_Spec(KeywordValueBase):  # R456
    """
    <type-param-spec> = [ <keyword> = ] <type-param-value>
    """
    subclass_names = ['Type_Param_Value']
    use_names = ['Keyword']

    def match(string):
        return KeywordValueBase.match(Keyword, Type_Param_Value, string)
    match = staticmethod(match)


<<<<<<< HEAD
class Structure_Constructor_2(KeywordValueBase):  # R457.b
    """
    <structure-constructor-2> = [ <keyword> = ] <component-data-source>

    TODO #255 - should this class be deleted?

    """
    subclass_names = ['Component_Data_Source']
    use_names = ['Keyword']

    def match(string):
        return KeywordValueBase.match(Keyword, Component_Data_Source, string)
    match = staticmethod(match)


=======
>>>>>>> 4af4e0a1
class Structure_Constructor(CallBase):  # R457
    """
    <structure-constructor> = <derived-type-spec> ( [ <component-spec-list> ] )
    """
<<<<<<< HEAD
    # TODO #255 it seems likely that we should remove
    # 'Structure_Constructor_2' from subclass_names but this requires
    # investigation.
    subclass_names = ['Structure_Constructor_2']
=======
    subclass_names = []
>>>>>>> 4af4e0a1
    use_names = ['Derived_Type_Spec', 'Component_Spec_List']

    def match(string):
        return CallBase.match(Derived_Type_Spec, Component_Spec_List, string)
    match = staticmethod(match)


class Component_Spec(KeywordValueBase):  # R458
    """
    <component-spec> = [ <keyword> = ] <component-data-source>
    """
    subclass_names = ['Component_Data_Source']
    use_names = ['Keyword']

    def match(string):
        return KeywordValueBase.match(Keyword, Component_Data_Source, string)
    match = staticmethod(match)


class Component_Data_Source(Base):  # R459
    """
    <component-data-source> = <expr>
                              | <data-target>
                              | <proc-target>
    """
    subclass_names = ['Proc_Target', 'Data_Target', 'Expr']


class Enum_Def(BlockBase):  # R460
    """
    <enum-def> = <enum-def-stmt>
                     <enumerator-def-stmt>
                     [ <enumerator-def-stmt> ]...
                     <end-enum-stmt>
    """
    subclass_names = []
    use_names = ['Enum_Def_Stmt', 'Enumerator_Def_Stmt', 'End_Enum_Stmt']

    @staticmethod
    def match(reader):
        return BlockBase.match(Enum_Def_Stmt, [Enumerator_Def_Stmt],
                               End_Enum_Stmt, reader)


class Enum_Def_Stmt(StmtBase):  # R461
    """
    <enum-def-stmt> = ENUM, BIND(C)
    """
    subclass_names = []
    use_names = []

    @staticmethod
    def match(string):
        if string.upper().replace(' ', '') != 'ENUM,BIND(C)':
            return
        return ('ENUM, BIND(C)',)

    def tostr(self):
        return '%s' % (self.items[0])


class Enumerator_Def_Stmt(StmtBase, WORDClsBase):  # R462
    """
    <enumerator-def-stmt> = ENUMERATOR [ :: ] <enumerator-list>
    """
    subclass_names = []
    use_names = ['Enumerator_List']

    def match(string):
        return WORDClsBase.match(
            'ENUMERATOR', Enumerator_List, string,
            colons=True, require_cls=True)
    match = staticmethod(match)
    tostr = WORDClsBase.tostr_a


class Enumerator(BinaryOpBase):  # R463
    """
    <enumerator> = <named-constant> [ = <scalar-int-initialization-expr> ]
    """
    subclass_names = ['Named_Constant']
    use_names = ['Scalar_Int_Initialization_Expr']

    def match(string):
        if '=' not in string:
            return
        lhs, rhs = string.split('=', 1)
        return Named_Constant(
            lhs.rstrip()), '=', Scalar_Int_Initialization_Expr(rhs.lstrip())
    match = staticmethod(match)


class End_Enum_Stmt(EndStmtBase):  # R464
    """
    <end-enum-stmt> = END ENUM
    """
    subclass_names = []

    def match(string):
        return EndStmtBase.match('ENUM', None, string, require_stmt_type=True)
    match = staticmethod(match)


class Array_Constructor(BracketBase):  # R465
    """
    <array-constructor> = (/ <ac-spec> /)
                          | <left-square-bracket> <ac-spec>
                            <right-square-bracket>

    """
    subclass_names = []
    use_names = ['Ac_Spec']

    @staticmethod
    def match(string):
        try:
            obj = BracketBase.match('(//)', Ac_Spec, string)
        except NoMatchError:
            obj = None
        if obj is None:
            obj = BracketBase.match('[]', Ac_Spec, string)
        return obj


class Ac_Spec(Base):  # R466
    """
    <ac-spec> = <type-spec> ::
                | [ <type-spec> :: ] <ac-value-list>
    """
    subclass_names = ['Ac_Value_List']
    use_names = ['Type_Spec']

    def match(string):
        if string.endswith('::'):
            return Type_Spec(string[:-2].rstrip()), None
        line, repmap = string_replace_map(string)
        i = line.find('::')
        if i == -1:
            return
        ts = line[:i].rstrip()
        line = line[i+2:].lstrip()
        ts = repmap(ts)
        line = repmap(line)
        return Type_Spec(ts), Ac_Value_List(line)
    match = staticmethod(match)

    def tostr(self):
        if self.items[0] is None:
            return str(self.items[1])
        if self.items[1] is None:
            return str(self.items[0]) + ' ::'
        return '%s :: %s' % self.items

# R467: <left-square-bracket> = [
# R468: <right-square-bracket> = ]


class Ac_Value(Base):  # R469
    """
    <ac-value> = <expr>
                 | <ac-implied-do>
    """
    subclass_names = ['Ac_Implied_Do', 'Expr']


class Ac_Implied_Do(Base):
    '''
    Fortran2003 rule R470.
    Describes the form of implicit do loop used within an array constructor.

    ac-implied-do is ( ac-value-list , ac-implied-do-control )

    Subject to the following constraint:

    "C497 (R470) The ac-do-variable of an ac-implied-do that is in another
          ac-implied-do shall not appear as the ac-do-variable of the
          containing ac-implied-do."

    C497 is currently not checked - issue #257.

    '''
    subclass_names = []
    use_names = ['Ac_Value_List', 'Ac_Implied_Do_Control']

    def match(string):
        if string[0] + string[-1] != '()':
            return
        line, repmap = string_replace_map(string[1:-1].strip())
        i = line.rfind('=')
        if i == -1:
            return
        j = line[:i].rfind(',')
        assert j != -1
        s1 = repmap(line[:j].rstrip())
        s2 = repmap(line[j+1:].lstrip())
        return Ac_Value_List(s1), Ac_Implied_Do_Control(s2)
    match = staticmethod(match)

    def tostr(self):
        return '(%s, %s)' % tuple(self.items)


class Ac_Implied_Do_Control(Base):
    '''
    Fortran2003 rule R471.
    Specifies the syntax for the control of an implicit loop within an
    array constructor.

    ac-implied-do-control is ac-do-variable = scalar-int-expr,
                                    scalar-int-expr [ , scalar-int-expr ]

    where (R472) ac-do-variable is scalar-int-variable

    '''
    subclass_names = []
    use_names = ['Ac_Do_Variable', 'Scalar_Int_Expr']

    @staticmethod
    def match(string):
        ''' Attempts to match the supplied string with the pattern for
        implied-do control.

        :param str string: the string to test for a match.

        :returns: None if there is no match or a 2-tuple containing the \
                  do-variable name and the list of integer expressions (for \
                  start, stop [, step]).
        :rtype: NoneType or \
                (:py:class:`fparser.two.Fortran2003.Ac_Do_Variable`, list)
        '''
        idx = string.find('=')
        if idx == -1:
            return None
        do_var = string[:idx].rstrip()
        line, repmap = string_replace_map(string[idx+1:].lstrip())
        int_exprns = line.split(',')
        if not (2 <= len(int_exprns) <= 3):
            return None
        exprn_list = [Scalar_Int_Expr(repmap(s.strip())) for s in int_exprns]
        return Ac_Do_Variable(do_var), exprn_list

    def tostr(self):
        return '%s = %s' % (self.items[0], ', '.join(map(str, self.items[1])))


class Ac_Do_Variable(Base):
    '''
    Fortran2003 rule R472.
    Specifies the permitted form of an implicit do-loop variable within an
    array constructor.

    ac-do-variable is scalar-int-variable
    ac-do-variable shall be a named variable

    Subject to the following constraint:

    "C493 (R472) ac-do-variable shall be a named variable."

    C493 is currently not checked - issue #257.

    '''
    subclass_names = ['Scalar_Int_Variable']

#
# SECTION  5
#


class Type_Declaration_Stmt(Type_Declaration_StmtBase):  # R501
    '''
    Fortran 2003 rule 501
    <type-declaration-stmt> = <declaration-type-spec> [
        [ , <attr-spec> ]... :: ] <entity-decl-list>

    Associated constraints are:

    "C507 (R501)  The same attr-spec shall not appear more than once in a given
          type-declaration-stmt."
    "C509 (R501)  An entity declared with the CLASS keyword shall be a dummy
          argument or have the ALLOCATABLE or POINTER attribute."
    "C510 (R501)  An array that has the POINTER or ALLOCATABLE attribute shall
          be specified with an array-spec that is a deferred-shape-spec-list."
    "C511 (R501)  An array-spec for an object-name that is a function result
          that does not have the ALLOCATABLE or POINTER attribute shall be an
          explicit-shape-spec-list."
    "C512 (R501)  If the POINTER attribute is specified, the ALLOCATABLE,
          TARGET, EXTERNAL, or INTRINSIC attribute shall not be specified."
    "C513 (R501)  If the TARGET attribute is specified, the POINTER, EXTERNAL,
          INTRINSIC, or PARAMETER attribute shall not be specified."
    "C514 (R501)  The PARAMETER attribute shall not be specified for a dummy
          argument, a pointer, an allocatable entity, a function, or an object
          in a common block."
    "C515 (R501)  The INTENT, VALUE, and OPTIONAL attributes may be specified
          only for dummy arguments."
    "C516 (R501)  The INTENT attribute shall not be specified for a dummy
          procedure without the POINTER attribute."
    "C517 (R501)  The SAVE attribute shall not be specified for an object that
          is in a common block, a dummy argument, a procedure, a function
          result, an automatic data object, or an object with the PARAMETER
          attribute."
    "C519 (R501)  An entity in an entity-decl-list shall not have the EXTERNAL
          or INTRINSIC attribute specified unless it is a function."
    "C522 (R501)  The initialization shall appear if the statement contains a
          PARAMETER attribute."
    "C523 (R501)  If initialization appears, a double-colon separator shall
          appear before the entity-decl-list."
    "C526 (R501)  If the VOLATILE attribute is specified, the PARAMETER,
          INTRINSIC, EXTERNAL, or INTENT(IN) attribute shall not be specified."
    "C527 (R501)  If the VALUE attribute is specified, the PARAMETER, EXTERNAL,
          POINTER, ALLOCATABLE, DIMENSION, VOLATILE, INTENT(INOUT), or
          INTENT(OUT) attribute shall not be specified."
    "C528 (R501)  If the VALUE attribute is specified, the length type
          parameter values shall be omitted or specified by initialization
          expressions."
    "C529 (R501)  The VALUE attribute shall not be specified for a dummy
          procedure."
    "C530 (R501)  The ALLOCATABLE, POINTER, or OPTIONAL attribute shall not be
          specified for adummy argument of a procedure that has
          aproc-language-binding-spec."
    "C532 (R501)  If a language-binding-spec is specified, the entity declared
          shall be an interoperable variable."
    "C533 (R501)  If a language-binding-spec with a NAME= specifier appears,
          the entity-decl-list shall consist of a single entity-decl."
    "C534 (R503)  The PROTECTED attribute is permitted only in the
          specification part of a module."
    "C535 (R501)  The PROTECTED attribute is permitted only for a procedure
          pointer or named variable that is not in a common block."
    "C536 (R501)  If the PROTECTED attribute is specified, the EXTERNAL,
          INTRINSIC, or PARAMETER attribute shall not be specified."

    C507, C509-C517, C519, C522-C523, C526-C530, C532-C533, C535-C536 are
    currently not checked - issue #259.

    '''
    subclass_names = []
    use_names = ['Declaration_Type_Spec', 'Attr_Spec_List', 'Entity_Decl_List']

    @staticmethod
    def match(string):
        return Type_Declaration_StmtBase.match(
            Declaration_Type_Spec, Attr_Spec_List, Entity_Decl_List, string)

    @staticmethod
    def match2(string):
        line, repmap = string_replace_map(string)
        i = line.find('::')
        if i != -1:
            j = line[:i].find(',')
            if j != -1:
                i = j
        else:
            if line[:6].upper() == 'DOUBLE':
                m = re.search(r'\s[a-z_]', line[6:].lstrip(), re.I)
                if m is None:
                    return
                i = m.start() + len(line) - len(line[6:].lstrip())
            else:
                m = re.search(r'\s[a-z_]', line, re.I)
                if m is None:
                    return
                i = m.start()
        type_spec = Declaration_Type_Spec(repmap(line[:i].rstrip()))
        if type_spec is None:
            return
        line = line[i:].lstrip()
        if line.startswith(','):
            i = line.find('::')
            if i == -1:
                return
            attr_specs = Attr_Spec_List(repmap(line[1:i].strip()))
            if attr_specs is None:
                return
            line = line[i:]
        else:
            attr_specs = None
        if line.startswith('::'):
            line = line[2:].lstrip()
        entity_decls = Entity_Decl_List(repmap(line))
        if entity_decls is None:
            return
        return type_spec, attr_specs, entity_decls

    def tostr(self):
        if self.items[1] is None:
            return '%s :: %s' % (self.items[0], self.items[2])
        else:
            return '%s, %s :: %s' % self.items


class Declaration_Type_Spec(Base):  # R502
    """
    <declaration-type-spec> = <intrinsic-type-spec>
                              | TYPE ( <derived-type-spec> )
                              | CLASS ( <derived-type-spec> )
                              | CLASS ( * )
    """
    subclass_names = ['Intrinsic_Type_Spec']
    use_names = ['Derived_Type_Spec']

    @staticmethod
    def match(string):
        '''Implements the matching of a declaration type specification.

        :param str string: the reader or string to match as a \
        declaration type specification.

        :return: A tuple of size 2 containing a string with the value \
        'TYPE' or 'CLASS' and a 'Derived_Type_Spec' instance if there \
        is a match or None if not.
        :rtype: (str, \
        py:class:`fparser.two.Fortran2003.Derived_Type_Spec`,) or \
        NoneType

        '''
        if not string:
            return None
        if string[-1] != ')':
            return None
        start = string[:4].upper()
        if start == 'TYPE':
            line = string[4:].lstrip()
            if not line.startswith('('):
                return None
            return 'TYPE', Derived_Type_Spec(line[1:-1].strip())
        start = string[:5].upper()
        if start == 'CLASS':
            line = string[5:].lstrip()
            if not line.startswith('('):
                return None
            line = line[1:-1].strip()
            if line == '*':
                return 'CLASS', '*'
            return 'CLASS', Derived_Type_Spec(line)
        return None

    def tostr(self):
        return '%s(%s)' % self.items


class Dimension_Attr_Spec(CALLBase):  # R503.d
    """
    <dimension-attr-spec> = DIMENSION ( <array-spec> )
    """
    subclass_names = []
    use_names = ['Array_Spec']

    def match(string):
        return CALLBase.match('DIMENSION', Array_Spec, string)
    match = staticmethod(match)


class Intent_Attr_Spec(CALLBase):  # R503.f
    """
    <intent-attr-spec> = INTENT ( <intent-spec> )
    """
    subclass_names = []
    use_names = ['Intent_Spec']

    def match(string):
        return CALLBase.match('INTENT', Intent_Spec, string)
    match = staticmethod(match)


class Attr_Spec(STRINGBase):  # R503
    """
    <attr-spec> = <access-spec>
                  | ALLOCATABLE
                  | ASYNCHRONOUS
                  | DIMENSION ( <array-spec> )
                  | EXTERNAL
                  | INTENT ( <intent-spec> )
                  | INTRINSIC
                  | <language-binding-spec>
                  | OPTIONAL
                  | PARAMETER
                  | POINTER
                  | PROTECTED
                  | SAVE
                  | TARGET
                  | VALUE
                  | VOLATILE
    """
    subclass_names = ['Access_Spec', 'Language_Binding_Spec',
                      'Dimension_Attr_Spec', 'Intent_Attr_Spec']
    use_names = []

    def match(string):
        return STRINGBase.match(pattern.abs_attr_spec, string)
    match = staticmethod(match)


class Entity_Decl(Base):  # R504
    """
    <entity-decl> = <object-name> [ ( <array-spec> ) ]
        [ * <char-length> ] [ <initialization> ]
                    | <function-name> [ * <char-length> ]
    """
    subclass_names = []
    use_names = ['Object_Name', 'Array_Spec', 'Char_Length',
                 'Initialization', 'Function_Name']

    def match(string, target=False):
        m = pattern.name.match(string)
        if m is None:
            return
        name = Name(m.group())
        newline = string[m.end():].lstrip()
        if not newline:
            return name, None, None, None
        array_spec = None
        char_length = None
        init = None
        if newline.startswith('('):
            line, repmap = string_replace_map(newline)
            i = line.find(')')
            if i == -1:
                return
            array_spec = Array_Spec(repmap(line[1:i].strip()))
            newline = repmap(line[i+1:].lstrip())
        if target:
            if newline:
                return
            return name, array_spec, None, None
        if newline.startswith('*'):
            line, repmap = string_replace_map(newline)
            i = line.find('=')
            if i != -1:
                char_length = repmap(line[1:i].strip())
                newline = repmap(newline[i:].lstrip())
            else:
                char_length = repmap(newline[1:].strip())
                newline = ''
            char_length = Char_Length(char_length)
        if newline.startswith('='):
            init = Initialization(newline)
        elif newline:
            return
        else:
            assert newline == '', repr((newline, string))
        return name, array_spec, char_length, init
    match = staticmethod(match)

    def tostr(self):
        s = str(self.items[0])
        if self.items[1] is not None:
            s += '(' + str(self.items[1]) + ')'
        if self.items[2] is not None:
            s += '*' + str(self.items[2])
        if self.items[3] is not None:
            s += ' ' + str(self.items[3])
        return s


class Object_Name(Base):  # R505
    """
    <object-name> = <name>
    """
    subclass_names = ['Name']


class Initialization(Base):  # R506
    """
    <initialization> =  = <initialization-expr>
                       | => <null-init>
    """
    subclass_names = []
    use_names = ['Initialization_Expr', 'Null_Init']

    def match(string):
        if string.startswith('=>'):
            return '=>', Null_Init(string[2:].lstrip())
        if string.startswith('='):
            return '=', Initialization_Expr(string[1:].lstrip())
        return
    match = staticmethod(match)

    def tostr(self):
        return '%s %s' % self.items


class Null_Init(STRINGBase):  # R507
    """
    <null-init> = <function-reference>

    <function-reference> shall be a reference to the NULL
        intrinsic function with no arguments.
    """
    subclass_names = ['Function_Reference']

    def match(string):
        return STRINGBase.match('NULL', string)
    match = staticmethod(match)


class Access_Spec(STRINGBase):  # R508
    """
:F03R:`508`::
    <access-spec> = PUBLIC
                    | PRIVATE
    """
    subclass_names = []

    def match(string):
        return STRINGBase.match(['PUBLIC', 'PRIVATE'], string)
    match = staticmethod(match)


class Language_Binding_Spec(Base):  # R509
    """
:F03R:`509`::
    <language-binding-spec> = BIND ( C [ ,
        NAME = <scalar-char-initialization-expr> ] )
    """
    subclass_names = []
    use_names = ['Scalar_Char_Initialization_Expr']

    def match(string):
        start = string[:4].upper()
        if start != 'BIND':
            return
        line = string[4:].lstrip()
        if not line or line[0] + line[-1] != '()':
            return
        line = line[1:-1].strip()
        if not line:
            return
        start = line[0].upper()
        if start != 'C':
            return
        line = line[1:].lstrip()
        if not line:
            return (None,)
        if not line.startswith(','):
            return
        line = line[1:].lstrip()
        start = line[:4].upper()
        if start != 'NAME':
            return
        line = line[4:].lstrip()
        if not line.startswith('='):
            return
        return (Scalar_Char_Initialization_Expr(line[1:].lstrip()),)
    match = staticmethod(match)

    def tostr(self):
        if self.items[0] is None:
            return 'BIND(C)'
        return 'BIND(C, NAME = %s)' % (self.items[0])


class Array_Spec(Base):  # R510
    """
:F03R:`510`::
    <array-spec> = <explicit-shape-spec-list>
                   | <assumed-shape-spec-list>
                   | <deferred-shape-spec-list>
                   | <assumed-size-spec>
    """
    subclass_names = ['Assumed_Size_Spec', 'Explicit_Shape_Spec_List',
                      'Assumed_Shape_Spec_List',
                      'Deferred_Shape_Spec_List']


class Explicit_Shape_Spec(SeparatorBase):  # R511
    """
    <explicit-shape-spec> = [ <lower-bound> : ] <upper-bound>
    """
    subclass_names = []
    use_names = ['Lower_Bound', 'Upper_Bound']

    def match(string):
        line, repmap = string_replace_map(string)
        if ':' not in line:
            return None, Upper_Bound(string)
        lower, upper = line.split(':', 1)
        lower = lower.rstrip()
        upper = upper.lstrip()
        if not upper:
            return
        if not lower:
            return
        return Lower_Bound(repmap(lower)), Upper_Bound(repmap(upper))
    match = staticmethod(match)

    def tostr(self):
        if self.items[0] is None:
            return str(self.items[1])
        return SeparatorBase.tostr(self)


class Lower_Bound(Base):  # R512
    """
    <lower-bound> = <specification-expr>
    """
    subclass_names = ['Specification_Expr']


class Upper_Bound(Base):  # R513
    """
    <upper-bound> = <specification-expr>
    """
    subclass_names = ['Specification_Expr']


class Assumed_Shape_Spec(SeparatorBase):  # R514
    """
:F03R:`514`::
    <assumed-shape-spec> = [ <lower-bound> ] :
    """
    subclass_names = []
    use_names = ['Lower_Bound']

    def match(string):
        return SeparatorBase.match(Lower_Bound, None, string)
    match = staticmethod(match)


class Deferred_Shape_Spec(SeparatorBase):  # R515
    """
:F03R:`515`::
    <deferred_shape_spec> = :
    """
    subclass_names = []

    def match(string):
        if string == ':':
            return None, None
        return
    match = staticmethod(match)


class Assumed_Size_Spec(Base):  # R516
    """
:F03R:`516`::
    <assumed-size-spec> = [ <explicit-shape-spec-list> , ]
        [ <lower-bound> : ] *
    """
    subclass_names = []
    use_names = ['Explicit_Shape_Spec_List', 'Lower_Bound']

    def match(string):
        if not string.endswith('*'):
            return
        line = string[:-1].rstrip()
        if not line:
            return None, None
        if line.endswith(':'):
            line, repmap = string_replace_map(line[:-1].rstrip())
            i = line.rfind(',')
            if i == -1:
                return None, Lower_Bound(repmap(line))
            return Explicit_Shape_Spec_List(
                repmap(line[:i].rstrip())), \
                Lower_Bound(repmap(line[i+1:].lstrip()))
        if not line.endswith(','):
            return
        line = line[:-1].rstrip()
        return Explicit_Shape_Spec_List(line), None
    match = staticmethod(match)

    def tostr(self):
        s = ''
        if self.items[0] is not None:
            s += str(self.items[0]) + ', '
        if self.items[1] is not None:
            s += str(self.items[1]) + ' : '
        s += '*'
        return s


class Intent_Spec(STRINGBase):  # R517
    """
    <intent-spec> = IN
                    | OUT
                    | INOUT
    """
    subclass_names = []

    def match(string):
        return STRINGBase.match(pattern.abs_intent_spec, string)
    match = staticmethod(match)


class Access_Stmt(StmtBase, WORDClsBase):  # R518
    """
:F03R:`518`::
    <access-stmt> = <access-spec> [ [ :: ] <access-id-list> ]
    """
    subclass_names = []
    use_names = ['Access_Spec', 'Access_Id_List']

    def match(string):
        return WORDClsBase.match(
            ['PUBLIC', 'PRIVATE'],
            Access_Id_List, string, colons=True,
            require_cls=False)
    match = staticmethod(match)
    tostr = WORDClsBase.tostr_a


class Access_Id(Base):  # R519
    """
:F03R:`519`::
    <access-id> = <use-name>
                  | <generic-spec>
    """
    subclass_names = ['Use_Name', 'Generic_Spec']


class Object_Name_Deferred_Shape_Spec_List_Item(CallBase):
    """
    <..> =  <object-name> [ ( <deferred-shape-spec-list> ) ]
    """
    subclass_names = ['Object_Name']
    use_names = ['Deferred_Shape_Spec_List']

    def match(string):
        return CallBase.match(
            Object_Name, Deferred_Shape_Spec_List, string,
            require_rhs=True)
    match = staticmethod(match)


class Allocatable_Stmt(StmtBase, WORDClsBase):  # R520
    """
:F03R:`520`::
    <allocateble-stmt> = ALLOCATABLE [ :: ] <object-name> [
        ( <deferred-shape-spec-list> ) ] [ , <object-name>
        [ ( <deferred-shape-spec-list> ) ] ]...
    """
    subclass_names = []
    use_names = ['Object_Name_Deferred_Shape_Spec_List_Item_List']

    def match(string):
        return WORDClsBase.match(
            'ALLOCATABLE', Object_Name_Deferred_Shape_Spec_List_Item_List,
            string, colons=True, require_cls=True)
    match = staticmethod(match)


class Asynchronous_Stmt(StmtBase, WORDClsBase):  # R521
    """
:F03R:`521`::
    <asynchronous-stmt> = ASYNCHRONOUS [ :: ] <object-name-list>
    """
    subclass_names = []
    use_names = ['Object_Name_List']

    def match(string):
        return WORDClsBase.match(
            'ASYNCHRONOUS', Object_Name_List, string, colons=True,
            require_cls=True)
    match = staticmethod(match)


class Bind_Stmt(StmtBase):  # R522
    """
:F03R:`522`::
    <bind-stmt> = <language-binding-spec> [ :: ] <bind-entity-list>
    """
    subclass_names = []
    use_names = ['Language_Binding_Spec', 'Bind_Entity_List']

    def match(string):
        i = string.find('::')
        if i == -1:
            i = string.find(')')
            if i == -1:
                return
            lhs, rhs = string[:i], string[i+1:]
        else:
            lhs, rhs = string.split('::', 1)
        lhs = lhs.rstrip()
        rhs = rhs.lstrip()
        if not lhs or not rhs:
            return
        return Language_Binding_Spec(lhs), Bind_Entity_List(rhs)
    match = staticmethod(match)

    def tostr(self):
        return '%s :: %s' % self.items


class Bind_Entity(BracketBase):  # R523
    """
    <bind-entity> = <entity-name>
                    | / <common-block-name> /
    """
    subclass_names = ['Entity_Name']
    use_names = ['Common_Block_Name']

    def match(string):
        return BracketBase.match('//', Common_Block_Name, string)
    match = staticmethod(match)


class Data_Stmt(StmtBase):  # R524
    """
:F03R:524::
    <data-stmt> = DATA <data-stmt-set> [ [ , ] <data-stmt-set> ]...
    """
    subclass_names = []
    use_names = ['Data_Stmt_Set']

    @staticmethod
    def match(string):
        if string[:4].upper() != 'DATA':
            return
        line, repmap = string_replace_map(string[4:].lstrip())
        i = line.find('/')
        if i == -1:
            return
        i = line.find('/', i + 1)
        if i == -1:
            return
        items = [Data_Stmt_Set(repmap(line[:i+1]))]
        line = line[i+1:].lstrip()
        while line:
            if line.startswith(','):
                line = line[1:].lstrip()
            i = line.find('/')
            if i == -1:
                return
            i = line.find('/', i + 1)
            if i == -1:
                return
            items.append(Data_Stmt_Set(repmap(line[:i+1])))
            line = line[i+1:].lstrip()
        return tuple(items)

    def tostr(self):
        return 'DATA ' + ', '.join(map(str, self.items))


class Data_Stmt_Set(Base):  # R525
    """
:F03R:525::
    <data-stmt-set> = <data-stmt-object-list> / <data-stmt-value-list> /
    """
    subclass_names = []
    use_names = ['Data_Stmt_Object_List', 'Data_Stmt_Value_List']

    @staticmethod
    def match(string):
        if not string.endswith('/'):
            return
        line, repmap = string_replace_map(string)
        i = line.find('/')
        if i == -1:
            return
        data_stmt_object_list = Data_Stmt_Object_List(
            repmap(line[:i].rstrip()))
        data_stmt_value_list = Data_Stmt_Value_List(
            repmap(line[i+1:-1].strip()))
        return data_stmt_object_list, data_stmt_value_list

    data_stmt_object_list = property(lambda self: self.items[0])
    data_stmt_value_list = property(lambda self: self.items[1])

    def tostr(self):
        return '%s / %s /' % tuple(self.items)


class Data_Stmt_Object(Base):  # R526
    """
:F03R:526::
    <data-stmt-object> = <variable>
                         | <data-implied-do>
    """
    subclass_names = ['Variable', 'Data_Implied_Do']


class Data_Implied_Do(Base):  # R527
    """
:F03R:527::
    <data-implied-do> = ( <data-i-do-object-list> ,
        <data-i-do-variable> = <scalar-int-expr > ,
        <scalar-int-expr> [ , <scalar-int-expr> ] )
    """
    subclass_names = []
    use_names = ['Data_I_Do_Object_List', 'Data_I_Do_Variable',
                 'Scalar_Int_Expr']

    @staticmethod
    def match(string):
        if not (string.startswith('(') and string.endswith(')')):
            return
        line, repmap = string_replace_map(string[1:-1].strip())
        s = line.split('=', 1)
        if len(s) != 2:
            return
        lhs = s[0].rstrip()
        rhs = s[1].lstrip()
        s1 = lhs.rsplit(',', 1)
        if len(s1) != 2:
            return
        s2 = rhs.split(',')
        if len(s2) not in [2, 3]:
            return
        data_i_do_object_list = Data_I_Do_Object_List(repmap(s1[0].rstrip()))
        data_i_do_variable = Data_I_Do_Variable(repmap(s1[1].lstrip()))
        scalar_int_expr1 = Scalar_Int_Expr(repmap(s2[0].rstrip()))
        scalar_int_expr2 = Scalar_Int_Expr(repmap(s2[1].strip()))
        if len(s2) == 3:
            scalar_int_expr3 = Scalar_Int_Expr(repmap(s2[2].lstrip()))
        else:
            scalar_int_expr3 = None
        return data_i_do_object_list, data_i_do_variable, \
            scalar_int_expr1, scalar_int_expr2, scalar_int_expr3

    data_i_do_object_list = property(lambda self: self.items[0])
    data_i_do_variable = property(lambda self: self.items[1])
    scalar_int_expr1 = property(lambda self: self.items[2])
    scalar_int_expr2 = property(lambda self: self.items[3])
    scalar_int_expr3 = property(lambda self: self.items[4])

    def tostr(self):
        tmp = '%s, %s = %s, %s' % tuple(self.items[:4])
        if self.items[4] is not None:
            tmp += ', %s' % (self.items[4])
        return '(' + tmp + ')'


class Data_I_Do_Object(Base):  # R528
    """
    <data-i-do-object> = <array-element>
                         | <scalar-structure-component>
                         | <data-implied-do>
    """
    subclass_names = ['Array_Element', 'Scalar_Structure_Component',
                      'Data_Implied_Do']


class Data_I_Do_Variable(Base):  # R529
    """
    <data-i-do-variable> = <scalar-int-variable>
    """
    subclass_names = ['Scalar_Int_Variable']


class Data_Stmt_Value(Base):  # R530
    """
    <data-stmt-value> = [ <data-stmt-repeat> * ] <data-stmt-constant>
    """
    subclass_names = ['Data_Stmt_Constant']
    use_names = ['Data_Stmt_Repeat']

    def match(string):
        line, repmap = string_replace_map(string)
        s = line.split('*', 1)
        if len(s) != 2:
            return
        lhs = repmap(s[0].rstrip())
        rhs = repmap(s[1].lstrip())
        if not lhs or not rhs:
            return
        return Data_Stmt_Repeat(lhs), Data_Stmt_Constant(rhs)
    match = staticmethod(match)

    def tostr(self):
        return '%s * %s' % self.items


class Data_Stmt_Repeat(Base):  # R531
    """
    <data-stmt-repeat> = <scalar-int-constant>
                         | <scalar-int-constant-subobject>
    """
    subclass_names = ['Scalar_Int_Constant', 'Scalar_Int_Constant_Subobject']


class Data_Stmt_Constant(Base):  # R532
    """
    <data-stmt-constant> = <scalar-constant>
                           | <scalar-constant-subobject>
                           | <signed-int-literal-constant>
                           | <signed-real-literal-constant>
                           | <null-init>
                           | <structure-constructor>
    """
    subclass_names = ['Scalar_Constant', 'Scalar_Constant_Subobject',
                      'Signed_Int_Literal_Constant',
                      'Signed_Real_Literal_Constant',
                      'Null_Init', 'Structure_Constructor']


class Int_Constant_Subobject(Base):  # R533
    """
    <int-constant-subobject> = <constant-subobject>
    """
    subclass_names = ['Constant_Subobject']


class Constant_Subobject(Base):  # R534
    """
    <constant-subobject> = <designator>
    """
    subclass_names = ['Designator']


class Dimension_Stmt(StmtBase):  # R535
    """
    <dimension-stmt> = DIMENSION [ :: ] <array-name> ( <array-spec> )
        [ , <array-name> ( <array-spec> ) ]...
    """
    subclass_names = []
    use_names = ['Array_Name', 'Array_Spec']

    def match(string):
        if string[:9].upper() != 'DIMENSION':
            return
        line, repmap = string_replace_map(string[9:].lstrip())
        if line.startswith('::'):
            line = line[2:].lstrip()
        decls = []
        for s in line.split(','):
            s = s.strip()
            if not s.endswith(')'):
                return
            i = s.find('(')
            if i == -1:
                return
            decls.append((Array_Name(repmap(s[:i].rstrip())),
                          Array_Spec(repmap(s[i+1:-1].strip()))))
        if not decls:
            return
        return (decls,)
    match = staticmethod(match)

    def tostr(self):
        return 'DIMENSION :: ' + ', '.join(['%s(%s)'
                                            % ns for ns in self.items[0]])


class Intent_Stmt(StmtBase):  # R536
    """
    <intent-stmt> = INTENT ( <intent-spec> ) [ :: ] <dummy-arg-name-list>
    """
    subclass_names = []
    use_names = ['Intent_Spec', 'Dummy_Arg_Name_List']

    def match(string):
        if string[:6].upper() != 'INTENT':
            return
        line = string[6:].lstrip()
        if not line or not line.startswith('('):
            return
        i = line.rfind(')')
        if i == -1:
            return
        spec = line[1:i].strip()
        if not spec:
            return
        line = line[i+1:].lstrip()
        if line.startswith('::'):
            line = line[2:].lstrip()
        if not line:
            return
        return Intent_Spec(spec), Dummy_Arg_Name_List(line)
    match = staticmethod(match)

    def tostr(self):
        return 'INTENT(%s) :: %s' % self.items


class Optional_Stmt(StmtBase, WORDClsBase):  # R537
    """
    <optional-stmt> = OPTIONAL [ :: ] <dummy-arg-name-list>
    """
    subclass_names = []
    use_names = ['Dummy_Arg_Name_List']

    def match(string):
        return WORDClsBase.match(
            'OPTIONAL', Dummy_Arg_Name_List, string, colons=True,
            require_cls=True)
    match = staticmethod(match)
    tostr = WORDClsBase.tostr_a


class Parameter_Stmt(StmtBase, CALLBase):  # R538
    """
    <parameter-stmt> = PARAMETER ( <named-constant-def-list> )
    """
    subclass_names = []
    use_names = ['Named_Constant_Def_List']

    def match(string):
        return CALLBase.match('PARAMETER', Named_Constant_Def_List,
                              string, require_rhs=True)
    match = staticmethod(match)


class Named_Constant_Def(KeywordValueBase):  # R539
    """
    <named-constant-def> = <named-constant> = <initialization-expr>
    """
    subclass_names = []
    use_names = ['Named_Constant', 'Initialization_Expr']

    def match(string):
        return KeywordValueBase.match(Named_Constant, Initialization_Expr,
                                      string)
    match = staticmethod(match)


class Cray_Pointer_Stmt(StmtBase, WORDClsBase):  # pylint: disable=invalid-name
    '''
    cray-pointer-stmt is POINTER cray-pointer-decl-list
    '''
    subclass_names = []
    use_names = ['Cray_Pointer_Decl_List']

    @staticmethod
    def match(string):
        '''Implements the matching for a Cray-pointer statement.

        :param string: the reader or string to match as a Cray-pointer \
        statement.
        :type string: \
        :py:class:`fparser.common.readfortran.FortranReaderBase` or \
        `str`
        :return: a tuple of size 2 containing a string with the name \
        "POINTER" and a cray-pointer-decl-list, if there is a match, \
        or `None` if there is not.
        :rtype: (str, Cray_Pointer_Decl_List) or None

        '''
        from fparser.two.utils import EXTENSIONS
        if 'cray-pointer' not in EXTENSIONS:
            return None
        return WORDClsBase.match('POINTER', Cray_Pointer_Decl_List, string,
                                 require_cls=True)


class Cray_Pointer_Decl(Base):  # pylint: disable=invalid-name
    '''
    cray-pointer-decl is ( cray-pointer-name, cray-pointee-decl )
    '''
    use_names = ['Cray_Pointer_Name', 'Cray_Pointee_Name', 'Cray_Pointee_Decl']

    @staticmethod
    def match(string):
        '''Implements the matching for a Cray-pointer declaration.

        :param str string: the string to match as a Cray-pointer \
        declaration.
        :return: None if there is no match, otherwise a tuple of size \
        2 containing the name of the pointer as the first argument and \
        either the name of the pointee as the second argument or a \
        Cray-pointee declaration.
        :rtype: None, (Name, Name) or (Name, Cray_Pointee_Decl)

        '''
        if not string:
            return None
        strip_string = string.strip()
        if not strip_string:
            return None
        if not strip_string[0] == "(":
            return None
        if not strip_string[-1] == ")":
            return None
        strip_string_nobr = strip_string[1:-1].strip()
        line, repmap = string_replace_map(strip_string_nobr)
        split_list = line.split(',')
        if len(split_list) != 2:
            return None
        pointer_name = repmap(split_list[0]).strip()
        pointee_str = repmap(split_list[1]).strip()
        if pointee_str[-1] == ")":
            return Cray_Pointer_Name(pointer_name), \
                Cray_Pointee_Decl(pointee_str)
        return Cray_Pointer_Name(pointer_name), Cray_Pointee_Name(pointee_str)

    def tostr(self):
        '''
        :return: this Cray-pointee declaration as a string
        :rtype: str
        :raises InternalError: if the internal items list variable is \
        not the expected size.
        :raises InternalError: if the first element of the internal \
        items list is None or is empty.
        :raises InternalError: if the second element of the internal \
        items list is None or is empty.
        '''
        if len(self.items) != 2:
            raise InternalError(
                "Cray_Pointer_Decl.tostr(). 'Items' should be of size 2 but "
                "found '{0}'.".format(len(self.items)))
        if not self.items[0]:
            raise InternalError("Cray_Pointer_Decl_Stmt.tostr(). 'Items' "
                                "entry 0 should be a pointer name but it is "
                                "empty")
        if not self.items[1]:
            raise InternalError("Cray_Pointer_Decl_Stmt.tostr(). 'Items' "
                                "entry 1 should be a pointee name or pointee "
                                "declaration but it is empty")
        return "({0}, {1})".format(self.items[0], self.items[1])


class Cray_Pointee_Decl(CallBase):  # pylint: disable=invalid-name
    '''
    cray-pointee-decl is cray-pointee-name ( cray-pointee-array-spec )

    '''
    subclass_names = []
    use_names = ['Cray_Pointee_Name', 'Cray_Pointee_Array_Spec']

    @staticmethod
    def match(string):
        '''Implements the matching for a Cray-pointee declaration.

        :param str string: the string to match as a Cray-pointee \
        declaration.
        :return: None if there is no match, otherwise a tuple of size \
        2 containing the name of the pointee as the first argument and \
        a Cray-pointee array spec as the second argument.
        :rtype: None or (Name, Cray_Pointee_Array_Spec)

        '''
        return CallBase.match(
            Cray_Pointee_Name, Cray_Pointee_Array_Spec, string,
            require_rhs=True)


class Cray_Pointee_Array_Spec(Base):  # pylint: disable=invalid-name
    '''cray-pointee-array-spec is explicit-shape-spec-list
                            or assumed-size-spec

    The above two forms of declaration are the only ones allowed
    according to
    http://pubs.cray.com/content/S-3901/8.6/
    cray-fortran-reference-manual-s-3901-86/types) or
    https://docs.oracle.com/cd/E19957-01/805-4941/z40000a54ba7/index.html

    '''
    subclass_names = ['Assumed_Size_Spec', 'Explicit_Shape_Spec_List']


class Pointer_Stmt(StmtBase, WORDClsBase):  # R540
    """
    <pointer-stmt> = POINTER [ :: ] <pointer-decl-list>
    """
    subclass_names = []
    use_names = ['Pointer_Decl_List']

    def match(string):
        return WORDClsBase.match('POINTER', Pointer_Decl_List, string,
                                 colons=True, require_cls=True)
    match = staticmethod(match)
    tostr = WORDClsBase.tostr_a


class Pointer_Decl(CallBase):  # R541
    """
    <pointer-decl> = <object-name> [ ( <deferred-shape-spec-list> ) ]
                     | <proc-entity-name>
    """
    subclass_names = ['Proc_Entity_Name', 'Object_Name']
    use_names = ['Deferred_Shape_Spec_List']

    def match(string):
        return CallBase.match(Object_Name, Deferred_Shape_Spec_List,
                              string, require_rhs=True)
    match = staticmethod(match)


class Protected_Stmt(StmtBase, WORDClsBase):  # R542
    """
    <protected-stmt> = PROTECTED [ :: ] <entity-name-list>
    """
    subclass_names = []
    use_names = ['Entity_Name_List']

    def match(string):
        return WORDClsBase.match(
            'PROTECTED', Entity_Name_List, string, colons=True,
            require_cls=True)
    match = staticmethod(match)
    tostr = WORDClsBase.tostr_a


class Save_Stmt(StmtBase, WORDClsBase):  # R543
    """
    <save-stmt> = SAVE [ [ :: ] <saved-entity-list> ]
    """
    subclass_names = []
    use_names = ['Saved_Entity_List']

    def match(string):
        return WORDClsBase.match(
            'SAVE', Saved_Entity_List, string, colons=True,
            require_cls=False)
    match = staticmethod(match)
    tostr = WORDClsBase.tostr_a


class Saved_Entity(BracketBase):  # R544
    """
    <saved-entity> = <object-name>
                     | <proc-pointer-name>
                     | / <common-block-name> /
    """
    subclass_names = ['Object_Name', 'Proc_Pointer_Name']
    use_names = ['Common_Block_Name']

    def match(string):
        return BracketBase.match('//', Common_Block_Name, string)
    match = staticmethod(match)


class Proc_Pointer_Name(Base):  # R545
    """
    <proc-pointer-name> = <name>
    """
    subclass_names = ['Name']


class Target_Entity_Decl(Entity_Decl):
    """
    <target-entity-decl> = <object-name> [ ( <array-spec> ) ]
    """
    subclass_names = []
    use_names = ['Object_Name', 'Array_Spec']

    @staticmethod
    def match(string):
        return Entity_Decl.match(string, target=True)


class Target_Stmt(StmtBase):  # R546
    """
    <target-stmt> = TARGET [ :: ] <target-entity-decl-list>
    """
    subclass_names = []
    use_names = ['Target_Entity_Decl_List']

    @staticmethod
    def match(string):
        if string[:6].upper() != 'TARGET':
            return
        line = string[6:].lstrip()
        if line.startswith('::'):
            line = line[2:].lstrip()
        return (Target_Entity_Decl_List(line),)

    def tostr(self):
        return 'TARGET :: %s' % (self.items[0])


class Value_Stmt(StmtBase, WORDClsBase):  # R547
    """
    <value-stmt> = VALUE [ :: ] <dummy-arg-name-list>
    """
    subclass_names = []
    use_names = ['Dummy_Arg_Name_List']

    @staticmethod
    def match(string):
        return WORDClsBase.match(
            'VALUE', Dummy_Arg_Name_List, string, colons=True,
            require_cls=True)
    tostr = WORDClsBase.tostr_a


class Volatile_Stmt(StmtBase, WORDClsBase):  # R548
    """
    <volatile-stmt> = VOLATILE [ :: ] <object-name-list>
    """
    subclass_names = []
    use_names = ['Object_Name_List']

    @staticmethod
    def match(string):
        return WORDClsBase.match(
            'VOLATILE', Object_Name_List, string, colons=True,
            require_cls=True)
    tostr = WORDClsBase.tostr_a


class Implicit_Stmt(StmtBase):  # R549
    """
::
    <implicit-stmt> = IMPLICIT <implicit-spec-list>
                      | IMPLICIT NONE

Attributes
----------
items : ({'NONE', Implicit_Spec_List},)
    """
    subclass_names = []
    use_names = ['Implicit_Spec_List']

    @staticmethod
    def match(string):
        if string[:8].upper() != 'IMPLICIT':
            return
        line = string[8:].lstrip()
        if len(line) == 4 and line.upper() == 'NONE':
            return ('NONE',)
        return (Implicit_Spec_List(line),)
        for w, cls in [(pattern.abs_implicit_none, None),
                       ('IMPLICIT', Implicit_Spec_List)]:
            try:
                obj = WORDClsBase.match(w, cls, string)
            except NoMatchError:
                obj = None
            if obj is not None:
                return obj
        return

    def tostr(self):
        return 'IMPLICIT %s' % (self.items[0])


class Implicit_Spec(CallBase):  # R550
    """
    <implicit-spec> = <declaration-type-spec> ( <letter-spec-list> )
    """
    subclass_names = []
    use_names = ['Declaration_Type_Spec', 'Letter_Spec_List']

    def match(string):
        if not string.endswith(')'):
            return
        i = string.rfind('(')
        if i == -1:
            return
        s1 = string[:i].rstrip()
        s2 = string[i+1:-1].strip()
        if not s1 or not s2:
            return
        return Declaration_Type_Spec(s1), Letter_Spec_List(s2)
    match = staticmethod(match)


class Letter_Spec(Base):  # R551
    """
    <letter-spec> = <letter> [ - <letter> ]
    """
    subclass_names = []

    def match(string):
        if len(string) == 1:
            lhs = string.upper()
            if 'A' <= lhs <= 'Z':
                return lhs, None
            return
        if '-' not in string:
            return
        lhs, rhs = string.split('-', 1)
        lhs = lhs.strip().upper()
        rhs = rhs.strip().upper()
        if not len(lhs) == len(rhs) == 1:
            return
        if not ('A' <= lhs <= rhs <= 'Z'):
            return
        return lhs, rhs
    match = staticmethod(match)

    def tostr(self):
        if self.items[1] is None:
            return str(self.items[0])
        return '%s - %s' % tuple(self.items)


class Namelist_Stmt(StmtBase):  # R552
    """
::
    <namelist-stmt> = NAMELIST / <namelist-group-name> /
        <namelist-group-object-list> [ [ , ] / <namelist-group-name> /
        <namelist-group-object-list> ]...

Attributes
----------
items : (Namelist_Group_Name, Namelist_Group_Object_List)-tuple
    """
    subclass_names = []
    use_names = ['Namelist_Group_Name', 'Namelist_Group_Object_List']

    @staticmethod
    def match(string):
        if string[:8].upper() != 'NAMELIST':
            return
        line = string[8:].lstrip()
        parts = line.split('/')
        items = []
        fst = parts.pop(0)
        assert not fst, repr((fst, parts))
        while len(parts) >= 2:
            name, lst = parts[:2]
            del parts[:2]
            name = name.strip()
            lst = lst.strip()
            if lst.endswith(','):
                lst = lst[:-1].rstrip()
            items.append(
                (Namelist_Group_Name(name), Namelist_Group_Object_List(lst)))
        assert not parts, repr(parts)
        return tuple(items)

    def tostr(self):
        return 'NAMELIST ' + ', '.join('/%s/ %s' % (name_lst)
                                       for name_lst in self.items)


class Namelist_Group_Object(Base):  # R553
    """
    <namelist-group-object> = <variable-name>
    """
    subclass_names = ['Variable_Name']


class Equivalence_Stmt(StmtBase, WORDClsBase):  # R554
    """
    <equivalence-stmt> = EQUIVALENCE <equivalence-set-list>
    """
    subclass_names = []
    use_names = ['Equivalence_Set_List']

    def match(string):
        return WORDClsBase.match('EQUIVALENCE', Equivalence_Set_List, string)
    match = staticmethod(match)


class Equivalence_Set(Base):  # R555
    """
    <equivalence-set> = ( <equivalence-object> , <equivalence-object-list> )
    """
    subclass_names = []
    use_names = ['Equivalence_Object', 'Equivalence_Object_List']

    def match(string):
        if not string or string[0] + string[-1] != '()':
            return
        line = string[1:-1].strip()
        if not line:
            return
        tmp = Equivalence_Object_List(line)
        obj = tmp.items[0]
        tmp.items = tmp.items[1:]
        if not tmp.items:
            return
        return obj, tmp
    match = staticmethod(match)

    def tostr(self):
        return '(%s, %s)' % tuple(self.items)


class Equivalence_Object(Base):  # R556
    """
    <equivalence-object> = <variable-name>
                           | <array-element>
                           | <substring>
    """
    subclass_names = ['Variable_Name', 'Array_Element', 'Substring']


class Common_Stmt(StmtBase):  # R557
    """
    <common-stmt> = COMMON [ / [ <common-block-name> ] / ]
        <common-block-object-list> [ [ , ] / [ <common-block-name> ]
        / <common-block-object-list> ]...
    """
    subclass_names = []
    use_names = ['Common_Block_Name', 'Common_Block_Object_List']

    def match(string):
        if string[:6].upper() != 'COMMON':
            return
        line = string[6:]
        if not line or 'A' <= line[0].upper() <= 'Z' or line[0] == '_':
            return
        line, repmap = string_replace_map(line.lstrip())
        items = []
        if line.startswith('/'):
            i = line.find('/', 1)
            if i == -1:
                return
            name = line[1:i].strip() or None
            if name is not None:
                name = Common_Block_Name(name)
            line = line[i+1:].lstrip()
            i = line.find('/')
            if i == -1:
                lst = Common_Block_Object_List(repmap(line))
                line = ''
            else:
                tmp = line[:i].rstrip()
                if tmp.endswith(','):
                    tmp = tmp[:-1].rstrip()
                if not tmp:
                    return
                lst = Common_Block_Object_List(repmap(tmp))
                line = line[i:].lstrip()
        else:
            name = None
            i = line.find('/')
            if i == -1:
                lst = Common_Block_Object_List(repmap(line))
                line = ''
            else:
                tmp = line[:i].rstrip()
                if tmp.endswith(','):
                    tmp = tmp[:-1].rstrip()
                if not tmp:
                    return
                lst = Common_Block_Object_List(repmap(tmp))
                line = line[i:].lstrip()
        items.append((name, lst))
        while line:
            if line.startswith(','):
                line = line[1:].lstrip()
            if not line.startswith('/'):
                return
            i = line.find('/', 1)
            name = line[1:i].strip() or None
            if name is not None:
                name = Common_Block_Name(name)
            line = line[i+1:].lstrip()
            i = line.find('/')
            if i == -1:
                lst = Common_Block_Object_List(repmap(line))
                line = ''
            else:
                tmp = line[:i].rstrip()
                if tmp.endswith(','):
                    tmp = tmp[:-1].rstrip()
                if not tmp:
                    return
                lst = Common_Block_Object_List(repmap(tmp))
                line = line[i:].lstrip()
            items.append((name, lst))
        return (items,)
    match = staticmethod(match)

    def tostr(self):
        s = 'COMMON'
        for (name, lst) in self.items[0]:
            if name is not None:
                s += ' /%s/ %s' % (name, lst)
            else:
                s += ' // %s' % (lst)
        return s


class Common_Block_Object(CallBase):  # R558
    """
    <common-block-object> = <variable-name> [ ( <explicit-shape-spec-list> ) ]
                            | <proc-pointer-name>
    """
    subclass_names = ['Proc_Pointer_Name', 'Variable_Name']
    use_names = ['Variable_Name', 'Explicit_Shape_Spec_List']

    def match(string):
        return CallBase.match(
            Variable_Name, Explicit_Shape_Spec_List, string,
            require_rhs=True)
    match = staticmethod(match)

#
# SECTION  6
#


class Variable(Base):  # R601
    """
    <variable> = <designator>
    """
    subclass_names = ['Designator']


class Variable_Name(Base):  # R602
    """
    <variable-name> = <name>
    """
    subclass_names = ['Name']


class Designator(Base):  # R603
    '''
    Fortran 2003 rule 603

    designator is object-name
               or array-element
               or array-section
               or structure-component
               or substring

    '''
    # At the moment some array section text, and all structure
    # component and substring text will match the array-element
    # rule. This is because the associated rule constraints
    # (e.g. C617, C618 and C619) and specification text (see note 6.6)
    # are not currently enforced. Note, these constraints can not be
    # enforced until issue #201 has been addressed.
    subclass_names = ['Object_Name', 'Array_Element', 'Array_Section',
                      'Structure_Component', 'Substring']


class Logical_Variable(Base):  # R604
    """
    <logical-variable> = <variable>
    """
    subclass_names = ['Variable']


class Default_Logical_Variable(Base):  # R605
    """
    <default-logical-variable> = <variable>
    """
    subclass_names = ['Variable']


class Char_Variable(Base):  # R606
    """
    <char-variable> = <variable>
    """
    subclass_names = ['Variable']


class Default_Char_Variable(Base):  # R607
    """
    <default-char-variable> = <variable>
    """
    subclass_names = ['Variable']


class Int_Variable(Base):  # R608
    """
    <int-variable> = <variable>
    """
    subclass_names = ['Variable']


class Substring(CallBase):  # R609
    """
    <substring> = <parent-string> ( <substring-range> )
    """
    subclass_names = []
    use_names = ['Parent_String', 'Substring_Range']

    def match(string):
        return CallBase.match(
            Parent_String, Substring_Range, string, require_rhs=True)
    match = staticmethod(match)


class Parent_String(Base):  # R610
    """
    <parent-string> = <scalar-variable-name>
                      | <array-element>
                      | <scalar-structure-component>
                      | <scalar-constant>
    """
    subclass_names = ['Scalar_Variable_Name', 'Array_Element',
                      'Scalar_Structure_Component', 'Scalar_Constant']


class Substring_Range(SeparatorBase):  # R611
    """
    <substring-range> = [ <scalar-int-expr> ] : [ <scalar-int-expr> ]
    """
    subclass_names = []
    use_names = ['Scalar_Int_Expr']

    @staticmethod
    def match(string):
        return SeparatorBase.match(Scalar_Int_Expr, Scalar_Int_Expr, string)


class Data_Ref(SequenceBase):
    '''
    Fortran 2003 Rule R612

    data-ref is part-ref [ % part-ref ] ...

    If there is only one part-ref then return a 'Part_Ref' object (or
    another object from a matching sub-rule). If there is more than
    one part-ref then return a 'Data_Ref' object containing the
    part-ref's.

    '''
    subclass_names = ['Part_Ref']
    use_names = []

    @staticmethod
    def match(string):
        '''Implements the matching for a data-reference. This defines a series
        of dereferences e.g. a%b%c.

        If there is more than one part-ref then return a 'Data_Ref'
        object containing the part-ref's, otherwise return 'None'. A
        single 'part-ref' is purposely not matched here.

        :param str string: Fortran code to check for a match

        :return: `None` if there is no match, or a tuple containing \
                 the matched operator as a string and another tuple \
                 containing the matched subclasses.

        :rtype: NoneType or (str, (obj, obj, ...))

        '''
        # Use SequenceBase as normal, then force no match when there is
        # only one entry in the sequence.
        result = SequenceBase.match(r'%', Part_Ref, string)
        entries = result[1]
        if len(entries) > 1:
            # There is more than one part-ref so return a Data_Ref
            # object containing the part-refs.
            return result
        # There is only one part-ref so return None to indicate there
        # is no match and allow the subclass_names Part_Ref class to
        # match instead.
        return None


class Part_Ref(CallBase):  # R613
    """
    <part-ref> = <part-name> [ ( <section-subscript-list> ) ]
    """
    subclass_names = ['Part_Name']
    use_names = ['Section_Subscript_List']

    def match(string):
        return CallBase.match(
            Part_Name, Section_Subscript_List, string, require_rhs=True)
    match = staticmethod(match)


class Structure_Component(Base):  # R614
    """
    <structure-component> = <data-ref>
    """
    subclass_names = ['Data_Ref']


class Type_Param_Inquiry(BinaryOpBase):  # R615
    """
    <type-param-inquiry> = <designator> % <type-param-name>
    """
    subclass_names = []
    use_names = ['Designator', 'Type_Param_Name']

    def match(string):
        return BinaryOpBase.match(
            Designator, pattern.percent_op.named(), Type_Param_Name, string)
    match = staticmethod(match)


class Array_Element(Base):  # R616
    """
    <array-element> = <data-ref>
    """
    subclass_names = ['Data_Ref']


class Array_Section(CallBase):  # R617
    """
    <array-section> = <data-ref> [ ( <substring-range> ) ]
    """
    subclass_names = ['Data_Ref']
    use_names = ['Substring_Range']

    def match(string):
        return CallBase.match(
            Data_Ref, Substring_Range, string, require_rhs=True)
    match = staticmethod(match)


class Subscript(Base):  # R618
    """
    <subscript> = <scalar-int-expr>
    """
    subclass_names = ['Scalar_Int_Expr']


class Section_Subscript(Base):  # R619
    """
    <section-subscript> = <subscript>
                          | <subscript-triplet>
                          | <vector-subscript>
    """
    subclass_names = ['Subscript_Triplet', 'Vector_Subscript', 'Subscript']


class Subscript_Triplet(Base):  # R620
    """
    <subscript-triplet> = [ <subscript> ] : [ <subscript> ] [ : <stride> ]
    """
    subclass_names = []
    use_names = ['Subscript', 'Stride']

    def match(string):
        line, repmap = string_replace_map(string)
        t = line.split(':')
        if len(t) <= 1 or len(t) > 3:
            return
        lhs_obj, rhs_obj, stride_obj = None, None, None
        if len(t) == 2:
            lhs, rhs = t[0].rstrip(), t[1].lstrip()
        else:
            lhs, rhs, stride = t[0].rstrip(), t[1].strip(), t[2].lstrip()
            if stride:
                stride_obj = Stride(repmap(stride))
        if lhs:
            lhs_obj = Subscript(repmap(lhs))
        if rhs:
            rhs_obj = Subscript(repmap(rhs))
        return lhs_obj, rhs_obj, stride_obj
    match = staticmethod(match)

    def tostr(self):
        s = ''
        if self.items[0] is not None:
            s += str(self.items[0]) + ' :'
        else:
            s += ':'
        if self.items[1] is not None:
            s += ' ' + str(self.items[1])
        if self.items[2] is not None:
            s += ' : ' + str(self.items[2])
        return s


class Stride(Base):  # R621
    """
    <stride> = <scalar-int-expr>
    """
    subclass_names = ['Scalar_Int_Expr']


class Vector_Subscript(Base):  # R622
    """
    <vector-subscript> = <int-expr>
    """
    subclass_names = ['Int_Expr']


class Allocate_Stmt(StmtBase):  # R623
    """
    <allocate-stmt> = ALLOCATE ( [ <type-spec> :: ] <allocation-list>
        [ , <alloc-opt-list> ] )
    """
    subclass_names = []
    use_names = ['Type_Spec', 'Allocation_List', 'Alloc_Opt_List']

    @staticmethod
    def match(string):
        if string[:8].upper() != 'ALLOCATE':
            return
        line = string[8:].lstrip()
        if not line or line[0] != '(' or line[-1] != ')':
            return
        line, repmap = string_replace_map(line[1:-1].strip())
        i = line.find('::')
        spec = None
        if i != -1:
            spec = Type_Spec(repmap(line[:i].rstrip()))
            line = line[i+2:].lstrip()
        i = line.find('=')
        opts = None
        if i != -1:
            j = line[:i].rfind(',')
            assert j != -1, repr((i, j, line))
            opts = Alloc_Opt_List(repmap(line[j+1:].lstrip()))
            line = line[:j].rstrip()
        return spec, Allocation_List(repmap(line)), opts

    def tostr(self):
        spec, lst, opts = self.items
        if spec is not None:
            if opts is not None:
                return 'ALLOCATE(%s::%s, %s)' % (spec, lst, opts)
            else:
                return 'ALLOCATE(%s::%s)' % (spec, lst)
        elif opts is not None:
            return 'ALLOCATE(%s, %s)' % (lst, opts)
        else:
            return 'ALLOCATE(%s)' % (lst)


class Alloc_Opt(KeywordValueBase):  # R624
    """
    <alloc-opt> = STAT = <stat-variable>
                  | ERRMSG = <errmsg-variable>
                  | SOURCE = <source-expr>
    """
    subclass_names = []
    use_names = ['Stat_Variable', 'Errmsg_Variable', 'Source_Expr']

    def match(string):
        for (k, v) in [('STAT', Stat_Variable),
                       ('ERRMSG', Errmsg_Variable),
                       ('SOURCE', Source_Expr)]:
            try:
                obj = KeywordValueBase.match(k, v, string, upper_lhs=True)
            except NoMatchError:
                obj = None
            if obj is not None:
                return obj
        return
    match = staticmethod(match)


class Stat_Variable(Base):  # R625
    """
    <stat-variable> = <scalar-int-variable>
    """
    subclass_names = ['Scalar_Int_Variable']


class Errmsg_Variable(Base):  # R626
    """
    <errmsg-variable> = <scalar-default-char-variable>
    """
    subclass_names = ['Scalar_Default_Char_Variable']


class Source_Expr(Base):  # R627
    """
    <source-expr> = <expr>
    """
    subclass_names = ['Expr']


class Allocation(CallBase):  # R628
    """
    <allocation> = <allocate-object> [ ( <allocate-shape-spec-list> ) ]
                 | <variable-name>
    """
    subclass_names = ['Variable_Name', 'Allocate_Object']
    use_names = ['Allocate_Shape_Spec_List']

    def match(string):
        return CallBase.match(
            Allocate_Object, Allocate_Shape_Spec_List, string,
            require_rhs=True)
    match = staticmethod(match)


class Allocate_Object(Base):  # R629
    """
    <allocate-object> = <variable-name>
                        | <structure-component>
    """
    subclass_names = ['Variable_Name', 'Structure_Component']


class Allocate_Shape_Spec(SeparatorBase):  # R630
    """
    <allocate-shape-spec> = [ <lower-bound-expr> : ] <upper-bound-expr>
    """
    subclass_names = []
    use_names = ['Lower_Bound_Expr', 'Upper_Bound_Expr']

    def match(string):
        line, repmap = string_replace_map(string)
        if ':' not in line:
            return None, Upper_Bound_Expr(string)
        lower, upper = line.split(':', 1)
        lower = lower.rstrip()
        upper = upper.lstrip()
        if not upper:
            return
        if not lower:
            return
        return Lower_Bound_Expr(repmap(lower)), Upper_Bound_Expr(repmap(upper))
    match = staticmethod(match)

    def tostr(self):
        if self.items[0] is None:
            return str(self.items[1])
        return SeparatorBase.tostr(self)


class Lower_Bound_Expr(Base):  # R631
    """
    <lower-bound-expr> = <scalar-int-expr>
    """
    subclass_names = ['Scalar_Int_Expr']


class Upper_Bound_Expr(Base):  # R632
    """
    <upper-bound-expr> = <scalar-int-expr>
    """
    subclass_names = ['Scalar_Int_Expr']


class Nullify_Stmt(StmtBase, CALLBase):  # R633
    """
    <nullify-stmt> = NULLIFY ( <pointer-object-list> )
    """
    subclass_names = []
    use_names = ['Pointer_Object_List']

    def match(string):
        return CALLBase.match(
            'NULLIFY', Pointer_Object_List, string, require_rhs=True)
    match = staticmethod(match)


class Pointer_Object(Base):  # R634
    """
    <pointer-object> = <variable-name>
                       | <structure-component>
                       | <proc-pointer-name>
    """
    subclass_names = ['Variable_Name', 'Structure_Component',
                      'Proc_Pointer_Name']


class Deallocate_Stmt(StmtBase):  # R635
    """
    <deallocate-stmt> = DEALLOCATE ( <allocate-object-list> [
        , <dealloc-opt-list> ] )
    """
    subclass_names = []
    use_names = ['Allocate_Object_List', 'Dealloc_Opt_List']

    @staticmethod
    def match(string):
        if string[:10].upper() != 'DEALLOCATE':
            return
        line = string[10:].lstrip()
        if not line or line[0] != '(' or line[-1] != ')':
            return
        line, repmap = string_replace_map(line[1:-1].strip())
        i = line.find('=')
        opts = None
        if i != -1:
            j = line[:i].rfind(',')
            assert j != -1, repr((i, j, line))
            opts = Dealloc_Opt_List(repmap(line[j+1:].lstrip()))
            line = line[:j].rstrip()
        return Allocate_Object_List(repmap(line)), opts

    def tostr(self):
        if self.items[1] is not None:
            return 'DEALLOCATE(%s, %s)' % (self.items)
        return 'DEALLOCATE(%s)' % (self.items[0])


class Dealloc_Opt(KeywordValueBase):  # R636
    """
    <dealloc-opt> = STAT = <stat-variable>
                    | ERRMSG = <errmsg-variable>
    """
    subclass_names = []
    use_names = ['Stat_Variable', 'Errmsg_Variable']

    def match(string):
        for (k, v) in [('STAT', Stat_Variable),
                       ('ERRMSG', Errmsg_Variable),
                       ]:
            try:
                obj = KeywordValueBase.match(k, v, string, upper_lhs=True)
            except NoMatchError:
                obj = None
            if obj is not None:
                return obj
        return
    match = staticmethod(match)


class Scalar_Char_Initialization_Expr(Base):
    subclass_names = ['Char_Initialization_Expr']

#
# SECTION  7
#


class Primary(Base):  # R701
    '''Fortran 2003 rule R701

    primary is intrinsic_function_reference
            or constant
            or designator
            or array-constructor
            or structure-constructor
            or function-reference
            or type-param-inquiry
            or type-param-name
            or ( expr )

    `intrinsic_function_reference` is not part of rule R701 but is
    required for fparser to recognise intrinsic functions. This is
    placed before array-constructor in the `subclass_names` list so
    that an intrinsic is not (incorrectly) matched as an array (as
    class `Base` matches rules in list order).

    Note, ( expr ) is implemented in the Parenthesis subclass.

    '''
    subclass_names = [
        'Intrinsic_Function_Reference',
        'Constant', 'Designator', 'Array_Constructor',
        'Structure_Constructor', 'Function_Reference',
        'Type_Param_Inquiry', 'Type_Param_Name', 'Parenthesis',
    ]


class Parenthesis(BracketBase):
    '''
    Part of Fortran 2003 rule R701

    parenthesis = ( expr )

    '''
    subclass_names = []
    use_names = ['Expr']

    @staticmethod
    def match(string):
        '''Implements the matching of round brackets surrounding an expression
        which is specified as one of the matches in R701.

        :param str string: Fortran code to check for a match.

        :returns: `None` if there is no match, or a 3-tuple containing \
            the left bracket, the matched expression and the right \
            bracket.
        :rtype: NoneType or (str, subclass of \
            :py:class:`fparser.two.utils.Base`, str)

        '''
        return BracketBase.match('()', Expr, string)


class Level_1_Expr(UnaryOpBase):  # R702
    """
    <level-1-expr> = [ <defined-unary-op> ] <primary>
    <defined-unary-op> = . <letter> [ <letter> ]... .
    """
    subclass_names = ['Primary']
    use_names = []

    def match(string):
        return UnaryOpBase.match(
            pattern.defined_unary_op.named(), Primary, string)
    # exclude_op_pattern = pattern.non_defined_binary_op)
    match = staticmethod(match)


class Defined_Unary_Op(Base):  # pylint: disable=invalid-name
    '''
    Fortran 2003 rule R703

    defined-unary-op is . letter [ letter ]... .

    C704 (R703) A defined-unary-op shall not contain more than 63
    letters and shall not be the same as any intrinsic-operator or
    logical-literal-constant.

    Implemented in Defined_Op class.

    '''
    subclass_names = ['Defined_Op']


class Defined_Op(STRINGBase):  # pylint: disable=invalid-name
    '''
    Utility class that Implements the functionality of rules R703 and
    R723 (as the rules are the same)

    defined-op is . letter [ letter ]... .

    C704 (R723) A defined-binary-op shall not contain more than 63
    letters and shall not be the same as any intrinsic-operator or
    logical-literal-constant.

    C704 (R703) A defined-unary-op shall not contain more than 63
    letters and shall not be the same as any intrinsic-operator or
    logical-literal-constant.

    '''
    subclass_names = []

    @staticmethod
    def match(string):
        '''Implements the matching for a (user) Defined Unary or Binary
        Operator.

        :param str string: Fortran code to check for a match
        :return: `None` if there is no match, or a tuple containing \
                 the matched operator as a string
        :rtype: None or (str)

        '''
        strip_string = string.strip()
        if len(strip_string) > 65:
            # C704. Must be 63 letters or fewer (Test for >65 due
            # to the two dots).
            return None
        if pattern.non_defined_binary_op.match(strip_string):
            # C704. Must not match with an intrinsic-operator or
            # logical-literal-constant
            return None
        return STRINGBase.match(pattern.abs_defined_op, strip_string)


class Mult_Operand(BinaryOpBase):  # R704
    """
    <mult-operand> = <level-1-expr> [ <power-op> <mult-operand> ]
    <power-op> = **
    """
    subclass_names = ['Level_1_Expr']
    use_names = ['Mult_Operand']

    def match(string):
        return BinaryOpBase.match(
            Level_1_Expr, pattern.power_op.named(), Mult_Operand,
            string, right=False)
    match = staticmethod(match)


class Add_Operand(BinaryOpBase):  # pylint: disable=invalid-name
    '''Fortran 2003 rule R705

    add-operand is [ add-operand mult-op ] mult-operand

    Rule R705 is implemented in two parts, the first with the optional
    part included (in the match method for this class) and the second
    without the optional part (specified in subclass_names).

    Note rule R708 (mult-op is * or /) is implemented directly here as
    the mult_op pattern.

    Rule R705 specifies matching using 'add-operand', however this
    implementation uses Level_2_Expr instead. The reason for this is
    due to the potential to accidentally match a negative exponent as
    the minus sign in a level-2-expr. If this happens then it is
    possible to end up matching a * or / (a level 1 expression) before
    matching a valid + or - which would normally result in no match
    overall as * or / are matched after + or -. By matching with
    Level_2_Expr, this allows us to match with a * or / and then a +
    or - afterwards. A particular example is "a + 1.0e-1 * c", where
    (rightly) failing to match on the "-" leads us to try to match on
    the "*" which then fails to match on the + (as + and - have
    already been tested).

    '''
    subclass_names = ['Mult_Operand']
    use_names = ['Level_2_Expr', 'Mult_Operand']

    @staticmethod
    def match(string):
        '''Implement the matching for the add-operand rule. Makes use of the
        pre-defined mult_op pattern and the BinaryOpBase baseclass.

        :param str string: the string to match.

        :returns: a tuple of size 3 containing an fparser2 class \
            instance matching a level-2-expr expression, a string \
            containing the matched operator and an fparser2 class \
            instance matching a mult-operand if there is a match, or \
            None if there is not.
        :rtype: (subclass of :py:class:`fparser.two.utils.Base`, str, \
            subclass of :py:class:`fparser.two.utils.Base`) or NoneType

        '''
        return  BinaryOpBase.match(
            Level_2_Expr, pattern.mult_op.named(), Mult_Operand, string)


class Level_2_Expr(BinaryOpBase):  # R706
    """
    <level-2-expr> = [ [ <level-2-expr> ] <add-op> ] <add-operand>
    <level-2-expr> = [ <level-2-expr> <add-op> ] <add-operand>
                     | <level-2-unary-expr>
    <add-op>   = +
                 | -
    """
    subclass_names = ['Level_2_Unary_Expr']
    use_names = ['Level_2_Expr']

    def match(string):
        return BinaryOpBase.match(
            Level_2_Expr, pattern.add_op.named(), Add_Operand,
            string, is_add=True)
    match = staticmethod(match)


class Level_2_Unary_Expr(UnaryOpBase):  # R706.c
    """
    <level-2-unary-expr> = [ <add-op> ] <add-operand>
    """
    subclass_names = ['Add_Operand']
    use_names = []

    def match(string):
        return UnaryOpBase.match(
            pattern.add_op.named(), Add_Operand, string)
    match = staticmethod(match)

# R707: power-op is **
# R708: mult-op is * or /
# R709: add-op is + or -


class Level_3_Expr(BinaryOpBase):  # R710
    """
    <level-3-expr> = [ <level-3-expr> <concat-op> ] <level-2-expr>
    <concat-op>    = //
    """
    subclass_names = ['Level_2_Expr']
    use_names = ['Level_3_Expr']

    def match(string):
        return BinaryOpBase.match(
            Level_3_Expr, pattern.concat_op.named(),
            Level_2_Expr, string)
    match = staticmethod(match)

# R711: <concat-op> = //


class Level_4_Expr(BinaryOpBase):  # R712
    """
    <level-4-expr> = [ <level-3-expr> <rel-op> ] <level-3-expr>
    <rel-op> = .EQ. | .NE. | .LT. | .LE. | .GT. | .GE. | == |
        /= | < | <= | > | >=
    """
    subclass_names = ['Level_3_Expr']
    use_names = []

    def match(string):
        return BinaryOpBase.match(
            Level_3_Expr, pattern.rel_op.named(), Level_3_Expr,
            string)
    match = staticmethod(match)

# R713: <rel-op> = .EQ. | .NE. | .LT. | .LE. | .GT. | .GE. |
# == | /= | < | <= | > | >=


class And_Operand(UnaryOpBase):  # R714
    """
    <and-operand> = [ <not-op> ] <level-4-expr>
    <not-op> = .NOT.
    """
    subclass_names = ['Level_4_Expr']
    use_names = []

    def match(string):
        return UnaryOpBase.match(
            pattern.not_op.named(), Level_4_Expr, string)
    match = staticmethod(match)


class Or_Operand(BinaryOpBase):  # R715
    """
    <or-operand> = [ <or-operand> <and-op> ] <and-operand>
    <and-op> = .AND.
    """
    subclass_names = ['And_Operand']
    use_names = ['Or_Operand', 'And_Operand']

    @staticmethod
    def match(string):
        return BinaryOpBase.match(
            Or_Operand, pattern.and_op.named(), And_Operand, string)


class Equiv_Operand(BinaryOpBase):  # R716
    """
    <equiv-operand> = [ <equiv-operand> <or-op> ] <or-operand>
    <or-op>  = .OR.
    """
    subclass_names = ['Or_Operand']
    use_names = ['Equiv_Operand']

    def match(string):
        return BinaryOpBase.match(
            Equiv_Operand, pattern.or_op.named(), Or_Operand, string)
    match = staticmethod(match)


class Level_5_Expr(BinaryOpBase):  # R717
    """
    <level-5-expr> = [ <level-5-expr> <equiv-op> ] <equiv-operand>
    <equiv-op> = .EQV.
               | .NEQV.
    """
    subclass_names = ['Equiv_Operand']
    use_names = ['Level_5_Expr']

    def match(string):
        return BinaryOpBase.match(
            Level_5_Expr, pattern.equiv_op.named(), Equiv_Operand, string)
    match = staticmethod(match)

# R718: <not-op> = .NOT.
# R719: <and-op> = .AND.
# R720: <or-op> = .OR.
# R721: <equiv-op> = .EQV. | .NEQV.


class Expr(BinaryOpBase):  # R722
    """
    <expr> = [ <expr> <defined-binary-op> ] <level-5-expr>
    <defined-binary-op> = . <letter> [ <letter> ]... .
    """
    subclass_names = ['Level_5_Expr']
    use_names = ['Expr']

    def match(string):
        return BinaryOpBase.match(
            Expr, pattern.defined_binary_op.named(), Level_5_Expr,
            string, exclude_op_pattern=pattern.non_defined_binary_op)
    match = staticmethod(match)


class Defined_Binary_Op(Base):  # pylint: disable=invalid-name
    '''
    Fortran 2003 rule R723

    defined-binary-op is . letter [ letter ]... .

    C704 (R723) A defined-binary-op shall not contain more than 63
    letters and shall not be the same as any intrinsic-operator or
    logical-literal-constant.

    Implemented in Defined_Op class.

    '''
    subclass_names = ['Defined_Op']


class Logical_Expr(Base):  # pylint: disable=invalid-name
    '''
    Fortran 2003 rule R724

    logical-expr is expr

    C705 logical-expr shall be of type logical.

    '''
    subclass_names = []

    @staticmethod
    def match(string):
        '''Implements the matching for a logical expression.

        Note, whilst we exclude Signed_Int_Literal_Constant and
        Signed_Real_Literal_Constant, it seems that it is not possible
        to create these from code as a "-" sign is treated as a unary
        operator.

        :param str string: Fortran code to check for a match.
        :returns: `None` if there is no match, or an fparser2 class \
                  instance containing the matched expression.
        :rtype: NoneType or :py:class:`fparser.two.utils.Base`

        '''
        excluded = (
            Signed_Int_Literal_Constant, Int_Literal_Constant,
            Binary_Constant, Octal_Constant, Hex_Constant,
            Signed_Real_Literal_Constant, Real_Literal_Constant,
            Complex_Literal_Constant, Char_Literal_Constant)
        # Attempt to match as a general expression.
        result = Expr(string)
        # C705: the match should fail if the result is not a logical
        # expression. This is difficult to check in general so for the
        # time being check that, in the case where a literal constant
        # is returned, this is not of the wrong type.
        if isinstance(result, excluded):
            return None
        return result


class Char_Expr(Base):  # pylint: disable=invalid-name
    '''
    Fortran 2003 rule R725

    char-expr is expr

    C706 char-expr shall be of type character.

    '''
    subclass_names = []

    @staticmethod
    def match(string):
        '''Implements the matching for a character expression.

        :param str string: Fortran code to check for a match.
        :returns: `None` if there is no match, or an fparser2 class \
                  instance containing the matched expression.
        :rtype: NoneType or :py:class:`fparser.two.utils.Base`

        '''
        excluded = (
            Signed_Int_Literal_Constant, Int_Literal_Constant,
            Binary_Constant, Octal_Constant, Hex_Constant,
            Signed_Real_Literal_Constant, Real_Literal_Constant,
            Complex_Literal_Constant, Logical_Literal_Constant)
        # Attempt to match as a general expression.
        result = Expr(string)
        # C706: the match should fail if the result is not a character
        # expression. This is difficult to check in general so for the
        # time being check that, in the case where a literal constant
        # is returned, this is not of the wrong type.
        if isinstance(result, excluded):
            return None
        return result


class Default_Char_Expr(Base):  # pylint: disable=invalid-name
    '''
    Fortran 2003 rule R726

    default-char-expr is expr

    C707 default-char-expr shall be of type default character.

    '''
    subclass_names = []

    @staticmethod
    def match(string):
        '''Implements the matching for a default character expression.

        :param str string: Fortran code to check for a match.
        :returns: `None` if there is no match, or an fparser2 class \
                  instance containing the matched expression.
        :rtype: NoneType or :py:class:`fparser.two.utils.Base`

        '''
        excluded = (
            Signed_Int_Literal_Constant, Int_Literal_Constant,
            Binary_Constant, Octal_Constant, Hex_Constant,
            Signed_Real_Literal_Constant, Real_Literal_Constant,
            Complex_Literal_Constant, Logical_Literal_Constant)
        # Attempt to match as a general expression.
        result = Expr(string)
        # C707: the match should fail if the result is not a character
        # expression. This is difficult to check in general so for the
        # time being check that, in the case where a literal constant
        # is returned, this is not of the wrong type.
        if isinstance(result, excluded):
            return None
        return result


class Int_Expr(Base):  # pylint: disable=invalid-name
    '''
    Fortran 2003 rule R727

    int-expr is expr

    C708 int-expr shall be of type integer.

    '''
    subclass_names = []

    @staticmethod
    def match(string):
        '''Implements the matching for an integer expression.

        :param str string: Fortran code to check for a match.
        :returns: `None` if there is no match, or an fparser2 class \
                  instance containing the matched expression.
        :rtype: NoneType or :py:class:`fparser.two.utils.Base`

        '''
        excluded = (
            Binary_Constant, Octal_Constant, Hex_Constant,
            Signed_Real_Literal_Constant, Real_Literal_Constant,
            Complex_Literal_Constant, Char_Literal_Constant,
            Logical_Literal_Constant)
        # Attempt to match as a general expression.
        result = Expr(string)
        # C708: the match should fail if the result is not an integer
        # expression. This is difficult to check in general so for the
        # time being check that, in the case where a literal constant
        # is returned, this is not of the wrong type.
        if isinstance(result, excluded):
            return None
        return result


class Numeric_Expr(Base):  # pylint: disable=invalid-name
    '''
    Fortran 2003 rule R728

    numeric-expr is expr

    C709 numeric-expr shall be of type integer, real or complex.

    '''
    subclass_names = []

    @staticmethod
    def match(string):
        '''Implements the matching for a numeric expression.

        :param str string: Fortran code to check for a match.
        :returns: `None` if there is no match, or an fparser2 class \
                  instance containing the matched expression.
        :rtype: NoneType or :py:class:`fparser.two.utils.Base`

        '''
        excluded = (
            Binary_Constant, Octal_Constant, Hex_Constant,
            Char_Literal_Constant, Logical_Literal_Constant)
        # Attempt to match as a general expression.
        result = Expr(string)
        # C709: the match should fail if the result is not an integer,
        # real or complex expression. This is difficult to check in
        # general so for the time being check that, in the case where
        # a literal constant is returned, this is not of the wrong
        # type.
        if isinstance(result, excluded):
            return None
        return result


class Specification_Expr(Base):  # R729
    """
    <specification-expr> = <scalar-int-expr>
    """
    subclass_names = ['Scalar_Int_Expr']


class Initialization_Expr(Base):  # R730
    """
    <initialization-expr> = <expr>
    """
    subclass_names = ['Expr']


class Char_Initialization_Expr(Base):  # R731
    """
    <char-initialization-expr> = <char-expr>
    """
    subclass_names = ['Char_Expr']


class Int_Initialization_Expr(Base):  # R732
    """
    <int-initialization-expr> = <int-expr>
    """
    subclass_names = ['Int_Expr']


class Logical_Initialization_Expr(Base):  # R733
    """
    <logical-initialization-expr> = <logical-expr>
    """
    subclass_names = ['Logical_Expr']


class Assignment_Stmt(StmtBase, BinaryOpBase):  # R734
    """
    <assignment-stmt> = <variable> = <expr>
    """
    subclass_names = []
    use_names = ['Variable', 'Expr']

    @staticmethod
    def match(string):
        return BinaryOpBase.match(Variable, '=', Expr, string, right=False)


class Pointer_Assignment_Stmt(StmtBase):  # R735
    """
    <pointer-assignment-stmt> = <data-pointer-object> [
        ( <bounds-spec-list> ) ] => <data-target>
        | <data-pointer-object> ( <bounds-remapping-list> ) => <data-target>
        | <proc-pointer-object> => <proc-target>
    """
    subclass_names = []
    use_names = ['Data_Pointer_Object', 'Bounds_Spec_List',
                 'Data_Target', 'Bounds_Remapping_List',
                 'Proc_Pointer_Object', 'Proc_Target']

    @staticmethod
    def match(string):
        line, repmap = string_replace_map(string)
        i = line.find('=>')
        if i == -1:
            return
        lhs = line[:i].rstrip()
        rhs = repmap(line[i+2:].lstrip())
        if lhs.endswith(')'):
            i = lhs.rfind('(')
            if i == -1:
                return
            o = repmap(lhs[:i].rstrip())
            tmp = repmap(lhs[i+1:-1].strip())
            try:
                return Data_Pointer_Object(o), Bounds_Spec_List(tmp), \
                    Data_Target(rhs)
            except NoMatchError as msg:
                return Data_Pointer_Object(o), Bounds_Remapping_List(tmp), \
                    Data_Target(rhs)
        else:
            lhs = repmap(lhs)
        try:
            return Data_Pointer_Object(lhs), None, Data_Target(rhs)
        except NoMatchError as msg:
            return Proc_Pointer_Object(lhs), None, Proc_Target(rhs)

    def tostr(self):
        if self.items[1] is None:
            return '%s => %s' % (self.items[0], self.items[2])
        return '%s(%s) => %s' % (self.items)


class Data_Pointer_Object(BinaryOpBase):  # R736
    """
    <data-pointer-object> = <variable-name>
                            | <variable> % <data-pointer-component-name>
    """
    subclass_names = ['Variable_Name']
    use_names = ['Variable', 'Data_Pointer_Component_Name']

    @staticmethod
    def match(string):
        return BinaryOpBase.match(
            Variable, r'%', Data_Pointer_Component_Name, string)


class Bounds_Spec(SeparatorBase):  # R737
    """
    <bounds-spec> = <lower-bound-expr> :
    """
    subclass_names = []
    use_names = ['Lower_Bound_Expr']

    def match(string):
        return SeparatorBase.match(
            Lower_Bound_Expr, None, string, require_lhs=True)
    match = staticmethod(match)


class Bounds_Remapping(SeparatorBase):  # R738
    """
    <bounds-remapping> = <lower-bound-expr> : <upper-bound-expr>
    """
    subclass_names = []
    use_classes = ['Lower_Bound_Expr', 'Upper_Bound_Expr']

    def match(string):
        return SeparatorBase.match(
            Lower_Bound_Expr, Upper_Bound_Expr, string, require_lhs=True,
            require_rhs=True)
    match = staticmethod(match)


class Data_Target(Base):  # R739
    """
    <data-target> = <variable>
                    | <expr>
    """
    subclass_names = ['Variable', 'Expr']


class Proc_Pointer_Object(Base):  # R740
    """
    <proc-pointer-object> = <proc-pointer-name>
                            | <proc-component-ref>
    """
    subclass_names = ['Proc_Pointer_Name', 'Proc_Component_Ref']


class Proc_Component_Ref(BinaryOpBase):  # R741
    """
    <proc-component-ref> = <variable> % <procedure-component-name>
    """
    subclass_names = []
    use_names = ['Variable', 'Procedure_Component_Name']

    def match(string):
        return BinaryOpBase.match(Variable, r'%', Procedure_Component_Name,
                                  string)
    match = staticmethod(match)


class Proc_Target(Base):  # R742
    """
    <proc-target> = <expr>
                    | <procedure-name>
                    | <proc-component-ref>
    """
    subclass_names = ['Proc_Component_Ref', 'Procedure_Name', 'Expr']


class Where_Stmt(StmtBase):  # R743
    """
    <where-stmt> = WHERE ( <mask-expr> ) <where-assignment-stmt>
    """
    subclass_names = []
    use_names = ['Mask_Expr', 'Where_Assignment_Stmt']

    def match(string):
        if string[:5].upper() != 'WHERE':
            return
        line, repmap = string_replace_map(string[5:].lstrip())
        if not line.startswith('('):
            return
        i = line.find(')')
        if i == -1:
            return
        stmt = repmap(line[i+1:].lstrip())
        if not stmt:
            return
        expr = repmap(line[1:i].strip())
        if not expr:
            return
        return Mask_Expr(expr), Where_Assignment_Stmt(stmt)
    match = staticmethod(match)

    def tostr(self):
        return 'WHERE (%s) %s' % tuple(self.items)


class Where_Construct(BlockBase):  # R744
    """
    <where-construct> = <where-construct-stmt>
                              [ <where-body-construct> ]...
                            [ <masked-elsewhere-stmt>
                              [ <where-body-construct> ]...
                            ]...
                            [ <elsewhere-stmt>
                              [ <where-body-construct> ]... ]
                            <end-where-stmt>
    """
    subclass_names = []
    use_names = ['Where_Construct_Stmt', 'Where_Body_Construct',
                 'Masked_Elsewhere_Stmt',
                 'Elsewhere_Stmt', 'End_Where_Stmt']

    @staticmethod
    def match(string):
        return BlockBase.match(
            Where_Construct_Stmt, [Where_Body_Construct,
                                   Masked_Elsewhere_Stmt,
                                   Where_Body_Construct,
                                   Elsewhere_Stmt,
                                   Where_Body_Construct, ],
            End_Where_Stmt, string,
            match_names=True,  # C730
            match_name_classes=(Masked_Elsewhere_Stmt, Elsewhere_Stmt,
                                End_Where_Stmt),  # C730
            enable_where_construct_hook=True)

    def tofortran(self, tab='', isfix=None):
        '''
        Converts this node (and all children) into Fortran.

        :param str tab: white space to prefix to output.
        :param bool isfix: whether or not to generate fixed-format output.

        :returns: Fortran code.
        :rtype: str

        '''
        tmp = []
        start = self.content[0]
        end = self.content[-1]
        tmp.append(start.tofortran(tab=tab, isfix=isfix))
        for item in self.content[1:-1]:
            if isinstance(item, (Masked_Elsewhere_Stmt, Elsewhere_Stmt)):
                tmp.append(item.tofortran(tab=tab, isfix=isfix))
            else:
                tmp.append(item.tofortran(tab=tab+'  ', isfix=isfix))
        tmp.append(end.tofortran(tab=tab, isfix=isfix))
        py2_encode_list_items(tmp)
        return '\n'.join(tmp)


class Where_Construct_Stmt(StmtBase):  # R745
    """
    <where-construct-stmt> = [ <where-construct-name> : ] WHERE ( <mask-expr> )
    """
    subclass_names = []
    use_names = ['Where_Construct_Name', 'Mask_Expr']

    @staticmethod
    def match(string):
        if string[:5].upper() != 'WHERE':
            return
        line = string[5:].lstrip()
        if not line:
            return
        if line[0] + line[-1] != '()':
            return
        line = line[1:-1].strip()
        if not line:
            return
        return (Mask_Expr(line),)

    def tostr(self):
        return 'WHERE (%s)' % tuple(self.items)

    def get_start_name(self):
        return self.item.name


class Where_Body_Construct(Base):  # R746
    """
::
    <where-body-construct> = <where-assignment-stmt>
                             | <where-stmt>
                             | <where-construct>
    """
    subclass_names = ['Where_Assignment_Stmt', 'Where_Stmt', 'Where_Construct']


class Where_Assignment_Stmt(Base):  # R747
    """
::
    <where-assignment-stmt> = <assignment-stmt>
    """
    subclass_names = ['Assignment_Stmt']


class Mask_Expr(Base):  # R748
    """
    <mask-expr> = <logical-expr>
    """
    subclass_names = ['Logical_Expr']


class Masked_Elsewhere_Stmt(StmtBase):  # R749
    """
    <masked-elsewhere-stmt> = ELSEWHERE
                              ( <mask-expr> ) [ <where-construct-name> ]
    """
    import re
    subclass_names = []
    use_names = ['Mask_Expr', 'Where_Construct_Name']

    @staticmethod
    def match(string):
        if not Elsewhere_Stmt._regex.match(string):
            return
        idx = string.upper().index("WHERE")
        line = string[idx+5:].lstrip()

        if not line.startswith('('):
            return
        i = line.rfind(')')
        if i == -1:
            return
        expr = line[1:i].strip()
        if not expr:
            return
        line = line[i+1:].rstrip()
        if line:
            return Mask_Expr(expr), Where_Construct_Name(line)
        return Mask_Expr(expr), None

    def tostr(self):
        if self.items[1] is None:
            return 'ELSEWHERE(%s)' % (self.items[0])
        return 'ELSEWHERE(%s) %s' % self.items

    def get_end_name(self):
        name = self.items[1]
        if name is not None:
            return name.string


class Elsewhere_Stmt(StmtBase, WORDClsBase):  # R750
    """
    <elsewhere-stmt> = ELSEWHERE [ <where-construct-name> ]
    """
    subclass_names = []
    use_names = ['Where_Construct_Name']
    _regex = re.compile(r'ELSE\s*WHERE', re.I)

    @staticmethod
    def match(string):
        if not Elsewhere_Stmt._regex.match(string):
            return
        idx = string.upper().index("WHERE")
        line = string[idx+5:].lstrip()
        if line:
            return "ELSEWHERE", Where_Construct_Name(line)
        return "ELSEWHERE", None

    def get_end_name(self):
        name = self.items[1]
        if name is not None:
            return name.string


class End_Where_Stmt(EndStmtBase):  # R751
    """
    <end-where-stmt> = END WHERE [ <where-construct-name> ]
    """
    subclass_names = []
    use_names = ['Where_Construct_Name']

    @staticmethod
    def match(string):
        return EndStmtBase.match(
            'WHERE', Where_Construct_Name, string, require_stmt_type=True)


class Forall_Construct(BlockBase):  # R752
    """
    <forall-construct> = <forall-construct-stmt>
                             [ <forall-body-construct> ]...
                             <end-forall-stmt>
    """
    subclass_names = []
    use_names = ['Forall_Construct_Stmt', 'Forall_Body_Construct',
                 'End_Forall_Stmt']

    @staticmethod
    def match(reader):
        return BlockBase.match(
            Forall_Construct_Stmt, [Forall_Body_Construct],
            End_Forall_Stmt, reader, match_names=True,  # C732
        )


class Forall_Construct_Stmt(StmtBase, WORDClsBase):  # R753
    """
    <forall-construct-stmt> = [ <forall-construct-name> : ]
        FORALL <forall-header>
    """
    subclass_names = []
    use_names = ['Forall_Construct_Name', 'Forall_Header']

    @staticmethod
    def match(string):
        return WORDClsBase.match(
            'FORALL', Forall_Header, string, require_cls=True)

    def get_start_name(self):
        return self.item.name


class Forall_Header(Base):  # pylint: disable=invalid-name
    '''
    Fortran 2003 rule R754
    forall-header is ( forall-triplet-spec-list [, scalar-mask-expr ] )

    '''
    subclass_names = []
    use_names = ['Forall_Triplet_Spec_List', 'Scalar_Mask_Expr']

    @staticmethod
    def match(string):
        '''Implements the matching for a Forall_Header.

        :param str string: A string containing the code to match.
        :return: `None` if there is no match, otherwise a `tuple` of \
                 size 2 containing a class of type \
                 `Forall_Triplet_Spec_List` and a class of type \
                 `Scalar_Mask_Expr` if there is a scalar mask \
                 expresssion and `None` if not.
        :rtype: (`Forall_Triplet_Spec_List`, `Scalar_Mask_Expr`) or \
                (`Forall_Triplet_Spec_List`, `None`) or `None`

        '''
        strip_string = string.strip()
        if not strip_string:
            # Input only contains white space
            return None
        if strip_string[0] + strip_string[-1] != '()':
            # Input does not start with '(' and end with ')'
            return None
        strip_string_nobr = strip_string[1:-1].strip()
        try:
            # first try to match without a scalar mask expression
            return Forall_Triplet_Spec_List(strip_string_nobr), None
        except NoMatchError:
            # The match failed so try to match with the optional
            # scalar mask expression. Use repmap to remove any
            # unexpected "," e.g. an array access a(i,j), when
            # splitting the string.
            mapped_string, repmap = string_replace_map(strip_string_nobr)
            split_string = mapped_string.rsplit(',', 1)
            if len(split_string) != 2:
                return None
            left_str = repmap(split_string[0].rstrip())
            right_str = repmap(split_string[1].lstrip())
            return (Forall_Triplet_Spec_List(left_str),
                    Scalar_Mask_Expr(right_str))

    def tostr(self):
        ''':return: this Forall Header as a string
        :rtype: str
        :raises InternalError: if the length of the internal items \
        list is not 2.
        :raises InternalError: if the first entry of the internal \
        items list has no content, as a Forall_Triplet_List is \
        expected.

        '''
        if len(self.items) != 2:
            raise InternalError(
                "Forall_Header.tostr(). 'items' should be of size 2 but "
                "found '{0}'.".format(len(self.items)))
        if not self.items[0]:
            raise InternalError(
                "Forall_Header.tostr(). 'items[0]' should be a "
                "Forall_Triplet_Spec_List instance but it is empty.")
        if not self.items[1]:
            # there is no scalar mask expression
            return "({0})".format(self.items[0])
        return "({0}, {1})".format(self.items[0], self.items[1])


class Forall_Triplet_Spec(Base):  # R755
    """
    <forall-triplet-spec> = <index-name> = <subscript> :
        <subscript> [ : <stride> ]
    """
    subclass_names = []
    use_names = ['Index_Name', 'Subscript', 'Stride']

    @staticmethod
    def match(string):
        line, repmap = string_replace_map(string)
        i = line.find('=')
        if i == -1:
            return
        n = Index_Name(repmap(line[:i].rstrip()))
        line = line[i+1:].lstrip()
        s = [repmap(s.strip()) for s in line.split(':')]
        if len(s) == 2:
            return n, Subscript(s[0]), Subscript(s[1]), None
        if len(s) == 3:
            return n, Subscript(s[0]), Subscript(s[1]), Stride(s[2])

    def tostr(self):
        if self.items[3] is None:
            return '%s = %s : %s' % (self.items[:3])
        return '%s = %s : %s : %s' % (self.items)


class Forall_Body_Construct(Base):  # R756
    """
    <forall-body-construct> = <forall-assignment-stmt>
                              | <where-stmt>
                              | <where-construct>
                              | <forall-construct>
                              | <forall-stmt>
    """
    subclass_names = ['Forall_Assignment_Stmt', 'Where_Stmt',
                      'Where_Construct', 'Forall_Construct',
                      'Forall_Stmt']


class Forall_Assignment_Stmt(Base):  # R757
    """
    <forall-assignment-stmt> = <assignment-stmt>
                               | <pointer-assignment-stmt>
    """
    subclass_names = ['Assignment_Stmt', 'Pointer_Assignment_Stmt']


class End_Forall_Stmt(EndStmtBase):  # R758
    """
    <end-forall-stmt> = END FORALL [ <forall-construct-name> ]
    """
    subclass_names = []
    use_names = ['Forall_Construct_Name']

    @staticmethod
    def match(string):
        return EndStmtBase.match(
            'FORALL', Forall_Construct_Name, string, require_stmt_type=True)


class Forall_Stmt(StmtBase):  # pylint: disable=invalid-name
    '''
    Fortran 2003 rule R759
    forall-stmt is FORALL forall-header forall-assignment-stmt

    '''
    subclass_names = []
    use_names = ['Forall_Header', 'Forall_Assignment_Stmt']

    @staticmethod
    def match(string):
        '''Implements the matching for a forall statement.

        :param string: A string or the fortran reader containing the \
                    line of code that we are trying to match.
        :type string: `str` or \
        :py:class:`fparser.common.readfortran.FortranReader`
        :return: `None` if there is no match or a `tuple` of size 2 \
        containing an instance of the Forall_Header class followed by \
        an instance of the Forall_Assignment_Stmt class.
        :rtype: `None` or ( \
        :py:class:`fparser.two.Fortran2003.Forall_Header`, \
        :py:class:`fparser.two.Fortran2003.Forall_Assignment_Stmt`)

        '''
        strip_string = string.strip()
        if strip_string[:6].upper() != 'FORALL':
            return None
        line, repmap = string_replace_map(strip_string[6:].lstrip())
        if not line.startswith('('):
            return None
        index = line.find(')')
        if index == -1:
            return None
        header = repmap(line[:index+1])
        # No need to check if header variable is empty as we know it
        # will contain brackets at least
        line = repmap(line[index+1:].lstrip())
        if not line:
            return None
        return Forall_Header(header), Forall_Assignment_Stmt(line)

    def tostr(self):
        '''
        :return: this forall statement as a string
        :rtype: str
        :raises InternalError: if the internal items list variable is \
        not the expected size.
        :raises InternalError: if the first element of the internal \
        items list is None or is an empty string.
        :raises InternalError: if the second element of the internal \
        items list is None or is an empty string.
        '''
        if len(self.items) != 2:
            raise InternalError(
                "Class Forall_Stmt method tostr() has '{0}' items, "
                "but expecting 2.".format(len(self.items)))
        if not self.items[0]:
            raise InternalError(
                "Class Forall_Stmt method tostr(). 'Items' entry 0 "
                "should be a valid Forall_Header.")
        if not self.items[1]:
            raise InternalError(
                "Class Forall_Stmt method tostr(). 'Items' entry 1 should "
                "be a valid Forall_Assignment_Stmt")
        return "FORALL {0} {1}".format(self.items[0], self.items[1])

#
# SECTION  8
#


class Block(BlockBase):  # R801
    """
    <block> = [ <execution-part-construct> ]...
    """
    subclass_names = []
    use_names = ['Execution_Part_Construct']

    @staticmethod
    def match(string):
        return BlockBase.match(None, [Execution_Part_Construct], None, string)


class If_Construct(BlockBase):  # R802
    """
    <if-construct> = <if-then-stmt>
                           <block>
                         [ <else-if-stmt>
                           <block>
                         ]...
                         [ <else-stmt>
                           <block>
                         ]
                         <end-if-stmt>
    """
    subclass_names = []
    use_names = ['If_Then_Stmt', 'Block', 'Else_If_Stmt',
                 'Else_Stmt', 'End_If_Stmt']

    @staticmethod
    def match(string):
        return BlockBase.match(
            If_Then_Stmt, [Execution_Part_Construct,
                           Else_If_Stmt,
                           Execution_Part_Construct,
                           Else_Stmt,
                           Execution_Part_Construct],
            End_If_Stmt, string,
            match_names=True,  # C801
            match_name_classes=(Else_If_Stmt, Else_Stmt, End_If_Stmt),
            enable_if_construct_hook=True)

    def tofortran(self, tab='', isfix=None):
        '''
        Converts this node (and all children) into Fortran.

        :param str tab: white space to prefix to output.
        :param bool isfix: whether or not to generate fixed-format output.

        :returns: Fortran code.
        :rtype: str

        '''
        tmp = []
        start = self.content[0]
        end = self.content[-1]
        tmp.append(start.tofortran(tab=tab, isfix=isfix))
        for item in self.content[1:-1]:
            if isinstance(item, (Else_If_Stmt, Else_Stmt)):
                tmp.append(item.tofortran(tab=tab, isfix=isfix))
            else:
                tmp.append(item.tofortran(tab=tab+'  ', isfix=isfix))
        tmp.append(end.tofortran(tab=tab, isfix=isfix))
        py2_encode_list_items(tmp)
        return '\n'.join(tmp)


class If_Then_Stmt(StmtBase):  # R803
    """
    <if-then-stmt> = [ <if-construct-name> : ]
        IF ( <scalar-logical-expr> ) THEN
    """
    subclass_names = []
    use_names = ['If_Construct_Name', 'Scalar_Logical_Expr']

    @staticmethod
    def match(string):
        if string[:2].upper() != 'IF':
            return
        if string[-4:].upper() != 'THEN':
            return
        line = string[2:-4].strip()
        if not line:
            return
        if line[0] + line[-1] != '()':
            return
        return (Scalar_Logical_Expr(line[1:-1].strip()),)

    def tostr(self):
        return 'IF (%s) THEN' % self.items

    def get_start_name(self):
        return self.item.name


class Else_If_Stmt(StmtBase):  # R804
    """
    <else-if-stmt> = ELSE IF ( <scalar-logical-expr> ) THEN
        [ <if-construct-name> ]
    """
    subclass_names = []
    use_names = ['Scalar_Logical_Expr', 'If_Construct_Name']

    @staticmethod
    def match(string):
        if string[:4].upper() != 'ELSE':
            return
        line = string[4:].lstrip()
        if line[:2].upper() != 'IF':
            return
        line = line[2:].lstrip()
        if not line.startswith('('):
            return
        i = line.rfind(')')
        if i == -1:
            return
        expr = line[1:i].strip()
        line = line[i+1:].lstrip()
        if line[:4].upper() != 'THEN':
            return
        line = line[4:].lstrip()
        if line:
            return Scalar_Logical_Expr(expr), If_Construct_Name(line)
        return Scalar_Logical_Expr(expr), None

    def tostr(self):
        if self.items[1] is None:
            return 'ELSE IF (%s) THEN' % (self.items[0])
        return 'ELSE IF (%s) THEN %s' % self.items

    def get_end_name(self):
        name = self.items[1]
        if name is not None:
            return name.string


class Else_Stmt(StmtBase):  # R805
    """
    <else-stmt> = ELSE [ <if-construct-name> ]
    """
    subclass_names = []
    use_names = ['If_Construct_Name']

    @staticmethod
    def match(string):
        if string[:4].upper() != 'ELSE':
            return
        line = string[4:].lstrip()
        if line:
            return (If_Construct_Name(line),)
        return (None,)

    def tostr(self):
        if self.items[0] is None:
            return 'ELSE'
        return 'ELSE %s' % self.items

    def get_end_name(self):
        name = self.items[0]
        if name is not None:
            return name.string


class End_If_Stmt(EndStmtBase):  # R806
    """
    <end-if-stmt> = END IF [ <if-construct-name> ]
    """
    subclass_names = []
    use_names = ['If_Construct_Name']

    @staticmethod
    def match(string):
        return EndStmtBase.match(
            'IF', If_Construct_Name, string, require_stmt_type=True)


class If_Stmt(StmtBase):  # R807
    """
    <if-stmt> = IF ( <scalar-logical-expr> ) <action-stmt>
    """
    subclass_names = []
    use_names = ['Scalar_Logical_Expr', 'Action_Stmt_C802']

    @staticmethod
    def match(string):
        if string[:2].upper() != 'IF':
            return
        line, repmap = string_replace_map(string)
        line = line[2:].lstrip()
        if not line.startswith('('):
            return
        i = line.find(')')
        if i == -1:
            return
        expr = repmap(line[1:i].strip())
        stmt = repmap(line[i+1:].lstrip())
        return Scalar_Logical_Expr(expr), Action_Stmt_C802(stmt)

    def tostr(self):
        return 'IF (%s) %s' % self.items


class Case_Construct(BlockBase):  # R808
    """
    <case-construct> = <select-case-stmt>
                           [ <case-stmt>
                             <block> == [<execution-part-construct>]..
                           ]..
                           <end-select-stmt>
    """
    subclass_names = []
    use_names = ['Select_Case_Stmt', 'Case_Stmt',
                 'End_Select_Stmt', 'Execution_Part_Construct']

    @staticmethod
    def match(reader):
        return BlockBase.match(
            Select_Case_Stmt, [Case_Stmt,
                               Execution_Part_Construct,
                               Case_Stmt],
            End_Select_Stmt, reader,
            match_names=True,  # C803
            enable_case_construct_hook=True  # C803
        )

    def tofortran(self, tab='', isfix=None):
        '''
        Converts this node (and all children) into Fortran.

        :param str tab: white space to prefix to output.
        :param bool isfix: whether or not to generate fixed-format output.

        :returns: Fortran code.
        :rtype: str

        '''
        tmp = []
        start = self.content[0]
        end = self.content[-1]
        tmp.append(start.tofortran(tab=tab, isfix=isfix))
        for item in self.content[1:-1]:
            if isinstance(item, Case_Stmt):
                tmp.append(item.tofortran(tab=tab, isfix=isfix))
            else:
                tmp.append(item.tofortran(tab=tab + '  ', isfix=isfix))
        tmp.append(end.tofortran(tab=tab, isfix=isfix))
        # Ensure all strings in list are encoded consistently
        py2_encode_list_items(tmp)
        return '\n'.join(tmp)


class Select_Case_Stmt(StmtBase, CALLBase):  # R809
    """
    <select-case-stmt> = [ <case-construct-name> : ]
        SELECT CASE ( <case-expr> )
    """
    subclass_names = []
    use_names = ['Case_Construct_Name', 'Case_Expr']

    @staticmethod
    def match(string):
        if string[:6].upper() != 'SELECT':
            return
        line = string[6:].lstrip()
        if line[:4].upper() != 'CASE':
            return
        line = line[4:].lstrip()
        if not line or line[0]+line[-1] != '()':
            return
        line = line[1:-1].strip()
        return (Case_Expr(line),)

    def tostr(self):
        return 'SELECT CASE (%s)' % (self.items[0])

    def get_start_name(self):
        return self.item.name


class Case_Stmt(StmtBase):  # R810
    """
    <case-stmt> = CASE <case-selector> [ <case-construct-name> ]
    """
    subclass_names = []
    use_names = ['Case_Selector', 'Case_Construct_Name']

    @staticmethod
    def match(string):
        if string[:4].upper() != 'CASE':
            return
        line, repmap = string_replace_map(string[4:].lstrip())
        if line.startswith('('):
            i = line.find(')')
            if i == -1:
                return
            n = line[i+1:].lstrip() or None
            if n:
                n = Case_Construct_Name(repmap(n))
            return Case_Selector(repmap(line[:i+1].rstrip())), n
        if line[:7].upper() == 'DEFAULT':
            n = repmap(line[7:].lstrip()) or None
            if n:
                n = Case_Construct_Name(repmap(n))
            return Case_Selector(line[:7]), n

    def tostr(self):
        if self.items[1] is None:
            return 'CASE %s' % (self.items[0])
        return 'CASE %s %s' % (self.items)


class End_Select_Stmt(EndStmtBase):  # R811
    """
    <end-select-stmt> = END SELECT [ <case-construct-name> ]
    """
    subclass_names = []
    use_names = ['Case_Construct_Name']

    @staticmethod
    def match(string):
        return EndStmtBase.match(
            'SELECT', Case_Construct_Name, string, require_stmt_type=True)


class Case_Expr(Base):  # R812
    """
    <case-expr> = <scalar-int-expr>
                  | <scalar-char-expr>
                  | <scalar-logical-expr>
    """
    subclass_names = []
    subclass_names = ['Scalar_Int_Expr', 'Scalar_Char_Expr',
                      'Scalar_Logical_Expr']


class Case_Selector(Base):  # R813
    """
    <case-selector> = ( <case-value-range-list> )
                      | DEFAULT
    """
    subclass_names = []
    use_names = ['Case_Value_Range_List']

    @staticmethod
    def match(string):
        if len(string) == 7 and string.upper() == 'DEFAULT':
            return (None,)
        if not (string.startswith('(') and string.endswith(')')):
            return
        return (Case_Value_Range_List(string[1:-1].strip()),)

    def tostr(self):
        if self.items[0] is None:
            return 'DEFAULT'
        return '(%s)' % (self.items[0])


class Case_Value_Range(SeparatorBase):  # R814
    """
    <case-value-range> = <case-value>
                         | <case-value> :
                         | : <case-value>
                         | <case-value> : <case-value>
    """
    subclass_names = ['Case_Value']

    @staticmethod
    def match(string):
        return SeparatorBase.match(Case_Value, Case_Value, string)


class Case_Value(Base):  # R815
    """
    <case-value> = <scalar-int-initialization-expr>
                   | <scalar-char-initialization-expr>
                   | <scalar-logical-initialization-expr>
    """
    subclass_names = ['Scalar_Int_Initialization_Expr',
                      'Scalar_Char_Initialization_Expr',
                      'Scalar_Logical_Initialization_Expr']


class Associate_Construct(BlockBase):  # R816
    """
    <associate-construct> = <associate-stmt>
                                <block> == [ <execution-part-construct> ]...
                                <end-associate-stmt>
    """
    subclass_names = []
    use_names = ['Associate_Stmt', 'Execution_Part_Construct',
                 'End_Associate_Stmt']

    @staticmethod
    def match(reader):
        return BlockBase.match(
            Associate_Stmt, [Execution_Part_Construct],
            End_Associate_Stmt, reader,
            match_names=True,  # C810
        )


class Associate_Stmt(StmtBase, CALLBase):  # R817
    """
    <associate-stmt> = [ <associate-construct-name> : ]
        ASSOCIATE ( <association-list> )
    """
    subclass_names = []
    use_names = ['Associate_Construct_Name', 'Association_List']

    @staticmethod
    def match(string):
        return CALLBase.match('ASSOCIATE', Association_List, string)

    def get_start_name(self):
        return self.item.name


class Association(BinaryOpBase):  # R818
    """
    <association> = <associate-name> => <selector>
    """
    subclass_names = []
    use_names = ['Associate_Name', 'Selector']

    @staticmethod
    def match(string):
        return BinaryOpBase.match(Associate_Name, '=>', Selector, string)


class Selector(Base):  # R819
    """
    <selector> = <expr>
                 | <variable>
    """
    subclass_names = ['Expr', 'Variable']


class End_Associate_Stmt(EndStmtBase):  # R820
    """
    <end-associate-stmt> = END ASSOCIATE [ <associate-construct-name> ]
    """
    subclass_names = []
    use_names = ['Associate_Construct_Name']

    @staticmethod
    def match(string):
        return EndStmtBase.match(
            'ASSOCIATE', Associate_Construct_Name, string,
            require_stmt_type=True)


class Select_Type_Construct(BlockBase):  # R821
    """
    <select-type-construct> = <select-type-stmt>
                                  [ <type-guard-stmt>
                                    <block> == [<execution-part-construct>]..
                                  ]...
                                  <end-select-type-stmt>
    """
    subclass_names = []
    use_names = ['Select_Type_Stmt', 'Type_Guard_Stmt',
                 'Execution_Part_Construct', 'End_Select_Type_Stmt']

    @staticmethod
    def match(reader):
        return BlockBase.match(
            Select_Type_Stmt, [Type_Guard_Stmt, Execution_Part_Construct,
                               Type_Guard_Stmt], End_Select_Type_Stmt, reader,
            match_names=True,  # C819
            enable_select_type_construct_hook=True)


class Select_Type_Stmt(StmtBase):  # R822
    """
    <select-type-stmt> = [ <select-construct-name> : ] SELECT TYPE
        ( [ <associate-name> => ] <selector> )
    """
    subclass_names = []
    use_names = ['Select_Construct_Name', 'Associate_Name', 'Selector']

    @staticmethod
    def match(string):
        if string[:6].upper() != 'SELECT':
            return
        line = string[6:].lstrip()
        if line[:4].upper() != 'TYPE':
            return
        line = line[4:].lstrip()
        if not line or line[0]+line[-1] != '()':
            return
        line = line[1:-1].strip()
        i = line.find('=>')
        if i != -1:
            return Associate_Name(
                line[:i].rstrip()), Selector(line[i+2:].lstrip())
        return None, Selector(line)

    def tostr(self):
        if self.items[0] is None:
            return 'SELECT TYPE(%s)' % (self.items[1])
        return 'SELECT TYPE(%s=>%s)' % (self.items)

    def get_start_name(self):
        return self.item.name


class Type_Guard_Stmt(StmtBase):  # R823
    """
::
    <type-guard-stmt> = TYPE IS ( <type-spec> ) [ <select-construct-name> ]
                        | CLASS IS ( <type-spec> ) [ <select-construct-name> ]
                        | CLASS DEFAULT [ <select-construct-name> ]

Attributes
----------
items : ({'TYPE IS', 'CLASS IS', 'CLASS DEFAULT'}, Type_Spec,
        Select_Construct_Name)
    """
    subclass_names = []
    use_names = ['Type_Spec', 'Select_Construct_Name']

    @staticmethod
    def match(string):
        if string[:4].upper() == 'TYPE':
            line = string[4:].lstrip()
            if not line[:2].upper() == 'IS':
                return
            line = line[2:].lstrip()
            kind = 'TYPE IS'
        elif string[:5].upper() == 'CLASS':
            line = string[5:].lstrip()
            if line[:2].upper() == 'IS':
                line = line[2:].lstrip()
                kind = 'CLASS IS'
            elif line[:7].upper() == 'DEFAULT':
                line = line[7:].lstrip()
                if line:
                    if isalnum(line[0]):
                        return
                    return 'CLASS DEFAULT', None, Select_Construct_Name(line)
                return 'CLASS DEFAULT', None, None
            else:
                return
        else:
            return
        if not line.startswith('('):
            return
        i = line.rfind(')')
        if i == -1:
            return
        tmp = line[1:i].strip()
        if not tmp:
            return
        line = line[i+1:].lstrip()
        if line:
            return kind, Type_Spec(tmp), Select_Construct_Name(line)
        return kind, Type_Spec(tmp), None

    def tostr(self):
        s = str(self.items[0])
        if self.items[1] is not None:
            s += ' (%s)' % (self.items[1])
        if self.items[2] is not None:
            s += ' %s' % (self.items[2])
        return s


class End_Select_Type_Stmt(EndStmtBase):  # R824
    """
    <end-select-type-stmt> = END SELECT [ <select-construct-name> ]
    """
    subclass_names = []
    use_names = ['Select_Construct_Name']

    @staticmethod
    def match(string):
        return EndStmtBase.match(
            'SELECT', Select_Construct_Name, string, require_stmt_type=True)


class Do_Construct(Base):  # pylint: disable=invalid-name
    """
    R825

    <do-construct> = <block-do-construct>
                     | <nonblock-do-construct>
    """
    subclass_names = ['Block_Do_Construct', 'Nonblock_Do_Construct']


class Block_Do_Construct(Base):  # pylint: disable=invalid-name
    """
    R826

    <block-do-construct> = <block-label-do-construct>
                           | <block-nonlabel-do-construct>
    """
    subclass_names = ['Block_Label_Do_Construct',
                      'Block_Nonlabel_Do_Construct']


class Block_Label_Do_Construct(BlockBase):  # pylint: disable=invalid-name
    """
    R826_1

    <block-label-do-construct> = <label-do-stmt>
                                   [ <execution-part-construct> ]...
                                   <end-do>
    """
    subclass_names = []
    use_names = ['Label_Do_Stmt', 'Execution_Part_Construct', 'End_Do']

    @staticmethod
    def match(reader):
        '''
        :param reader: instance of `FortranReaderBase` class
        :type reader: :py:class:`FortranReaderBase`
        :return: code block matching the labeled "DO" construct
        :rtype: string
        '''
        return BlockBase.match(Label_Do_Stmt, [Execution_Part_Construct],
                               End_Do, reader,
                               match_labels=True,
                               enable_do_label_construct_hook=True)

    def tofortran(self, tab='', isfix=None):
        '''
        :param str tab: tab character or empty string.
        :param bool isfix: whether the reader is in fixed format.

        :return: parsed representation of the labeled "DO" construct.
        :rtype: str
        '''
        lblock = []
        start = self.content[0]
        end = self.content[-1]
        extra_tab = '  '
        lblock.append(start.tofortran(tab=tab, isfix=isfix))
        for item in self.content[1:-1]:
            lblock.append(item.tofortran(tab=tab+extra_tab, isfix=isfix))
        if len(self.content) > 1:
            lblock.append(end.tofortran(tab=tab, isfix=isfix))
        py2_encode_list_items(lblock)
        return '\n'.join(lblock)


class Block_Nonlabel_Do_Construct(BlockBase):  # pylint: disable=invalid-name
    """
     R826_2

    <block-nonlabel-do-construct> = <nonlabel-do-stmt>
                                     [ <execution-part-construct> ]...
                                     <end-do-stmt>
    """
    subclass_names = []
    use_names = ['Nonlabel_Do_Stmt', 'Execution_Part_Construct', 'End_Do_Stmt']

    @staticmethod
    def match(reader):
        '''
        :param reader: instance of `FortranReaderBase` class
        :type reader: :py:class:`FortranReaderBase`
        :return: code block matching the nonlabeled "DO" construct
        :rtype: string
        '''
        return BlockBase.match(Nonlabel_Do_Stmt, [Execution_Part_Construct],
                               End_Do_Stmt, reader
                               )


class Do_Stmt(Base):  # pylint: disable=invalid-name
    """
    R827

    <do-stmt> = <label-do-stmt>
                | <nonlabel-do-stmt>
    """
    subclass_names = ['Label_Do_Stmt', 'Nonlabel_Do_Stmt']


class Label_Do_Stmt(StmtBase):  # pylint: disable=invalid-name
    """
    R828

    <label-do-stmt> = [ <do-construct-name> : ] DO <label> [ <loop-control> ]
    """
    subclass_names = []
    use_names = ['Do_Construct_Name', 'Label', 'Loop_Control']

    @staticmethod
    def match(string):
        '''
        :param string: (source of) Fortran string to parse
        :type string: str or :py:class:`FortranReaderBase`
        :return: 3-tuple containing strings and instances of the classes
                 determining labeled "DO" statement (optional statement name,
                 label and loop control expression if present)
        :rtype: 3-tuple of objects
        '''
        # do-construct-name is determined by reader
        if string[:2].upper() != 'DO':
            return
        line = string[2:].lstrip()
        mpat = pattern.label.match(line)
        if mpat is None:
            return
        label = mpat.group()
        line = line[mpat.end():].lstrip()
        if line:
            return None, Label(label), Loop_Control(line)
        return None, Label(label), None

    def tostr(self):
        '''
        :return: string containing Fortran code for the parsed
                 labeled "DO" statement
        :rtype: string
        '''
        # pylint: disable=unbalanced-tuple-unpacking
        name, label, loop_control = self.items
        if name is None:
            dostmt = 'DO %s' % (label)
        else:
            dostmt = '%s: DO %s' % (label)
        if loop_control is not None:
            dostmt += ' %s' % (loop_control)
        return dostmt

    def get_start_name(self):
        '''
        :return: optional labeled "DO" statement name
        :rtype: string
        '''
        return self.item.name

    def get_start_label(self):
        '''
        :return: label of "DO" statement
        :rtype: string
        '''
        return int(self.items[1])

    do_construct_name = property(lambda self: self.items[0])
    label = property(lambda self: self.items[1])
    loop_control = property(lambda self: self.items[2])


class Nonlabel_Do_Stmt(StmtBase, WORDClsBase):  # pylint: disable=invalid-name
    """
    R829

    <nonlabel-do-stmt> = [ <do-construct-name> : ] DO [ <loop-control> ]
    """
    subclass_names = []
    use_names = ['Do_Construct_Name', 'Loop_Control']

    @staticmethod
    def match(string):
        '''
        :param str string: Fortran code to check for a match
        :return: code line matching the nonlabeled "DO" statement
        :rtype: string
        '''
        return WORDClsBase.match('DO', Loop_Control, string)


class Loop_Control(Base):  # pylint: disable=invalid-name
    """
    R830

    <loop-control> = [ , ] <do-variable> = scalar-int-expr,
                                           scalar-int-expr
                                           [ , <scalar-int-expr> ]
                     | [ , ] WHILE ( <scalar-logical-expr> )
    """
    subclass_names = []
    use_names = ['Do_Variable', 'Scalar_Int_Expr', 'Scalar_Logical_Expr']

    @staticmethod
    def match(string):
        '''
        :param str string: Fortran code to check for a match
        :return: 3-tuple containing strings and instances of the classes
                 determining loop control (optional comma delimiter,
                 optional scalar logical expression describing "WHILE"
                 condition or optional counter expression containing loop
                 counter and scalar integer expression)
        :rtype: 3-tuple of objects or nothing for an "infinite loop"
        '''
        # pylint: disable=unbalanced-tuple-unpacking
        optional_delim = None
        # Match optional delimiter
        if string.startswith(','):
            line, repmap = string_replace_map(string[1:].lstrip())
            optional_delim = ", "
        else:
            line, repmap = string_replace_map(string)
        # Match "WHILE" scalar logical expression
        if line[:5].upper() == 'WHILE' and line[5:].lstrip().startswith('('):
            lbrak = line[5:].lstrip()
            i = lbrak.find(')')
            if i != -1 and i == len(lbrak)-1:
                scalar_logical_expr = \
                    Scalar_Logical_Expr(repmap(lbrak[1:i].strip()))
                return scalar_logical_expr, None, optional_delim
        # Match counter expression
        # More than one '=' in counter expression
        if line.count('=') != 1:
            return
        var, rhs = line.split('=')
        rhs = [s.strip() for s in rhs.lstrip().split(',')]
        # Incorrect number of elements in counter expression
        if not 2 <= len(rhs) <= 3:
            return
        counter_expr = (Variable(repmap(var.rstrip())),
                        list(map(Scalar_Int_Expr, list(map(repmap, rhs)))))
        return None, counter_expr, optional_delim

    def tostr(self):
        '''
        :return: parsed representation of loop control construct
        :rtype: string
        '''
        # pylint: disable=unbalanced-tuple-unpacking
        scalar_logical_expr, counter_expr, optional_delim = self.items
        # Return loop control construct containing "WHILE" condition and
        # its <scalar-logical-expr>
        if scalar_logical_expr is not None:
            loopctrl = 'WHILE (%s)' % scalar_logical_expr
        # Return loop control construct containing counter expression:
        # <do-variable> as LHS and <scalar-int-expr> list as RHS
        elif counter_expr[0] is not None and counter_expr[1] is not None:
            loopctrl = '%s = %s' % \
                (counter_expr[0], ', '.join(map(str, counter_expr[1])))
        # Add optional delimiter to loop control construct if present
        if optional_delim is not None:
            loopctrl = optional_delim + loopctrl
        return loopctrl


class Do_Variable(Base):  # pylint: disable=invalid-name
    """
    R831

    <do-variable> = <scalar-int-variable>
    """
    subclass_names = ['Scalar_Int_Variable']


class Do_Block(BlockBase):  # pylint: disable=invalid-name
    """
    R832

    <do-block> = [ <execution-part-construct> ]...
    """
    subclass_names = ['Block']
    subclass_names = []
    use_names = ['Execution_Part_Construct']

    @staticmethod
    def match(string):
        '''
        :param str string: Fortran code to check for a match
        :return: code block matching the execution part construct within
                 the "DO" block
        :rtype: string
        '''
        return BlockBase.match(None, [Execution_Part_Construct], None, string)


class End_Do(Base):  # pylint: disable=invalid-name
    """
    R833

    <end-do> = <end-do-stmt>
               | <continue-stmt>
    """
    subclass_names = ['End_Do_Stmt', 'Continue_Stmt']


class End_Do_Stmt(EndStmtBase):  # pylint: disable=invalid-name
    """
    R834

    <end-do-stmt> = END DO [ <do-construct-name> ]
    """
    subclass_names = []
    use_names = ['Do_Construct_Name']

    @staticmethod
    def match(string):
        '''
        :param str string: Fortran code to check for a match
        :return: code line matching the "END DO" statement
        :rtype: string
        '''
        return EndStmtBase.match('DO', Do_Construct_Name, string,
                                 require_stmt_type=True)


class Nonblock_Do_Construct(Base):  # pylint: disable=invalid-name
    """
    R835

    <nonblock-do-stmt> = <action-term-do-construct>
                         | <outer-shared-do-construct>
    """
    subclass_names = ['Action_Term_Do_Construct', 'Outer_Shared_Do_Construct']


class Action_Term_Do_Construct(BlockBase):  # R836
    """
::
    <action-term-do-construct> = <label-do-stmt>
                                     <do-body>
                                     <do-term-action-stmt>

::
    <action-term-do-construct> = <label-do-stmt>
                                 [ <execution-part-construct> ]...
                                 <do-term-action-stmt>
    """
    subclass_names = []
    use_names = ['Label_Do_Stmt', 'Execution_Part_Construct',
                 'Do_Term_Action_Stmt']

    @staticmethod
    def match(reader):
        return BlockBase.match(Label_Do_Stmt, [Execution_Part_Construct],
                               Do_Term_Action_Stmt, reader,
                               match_labels=True,
                               enable_do_label_construct_hook=True)

    def tofortran(self, tab='', isfix=None):
        '''
        Converts this node (and all children) into Fortran.

        :param str tab: white space to prefix to output.
        :param bool isfix: whether or not to generate fixed-format output.

        :returns: Fortran code.
        :rtype: str

        '''
        line = []
        start = self.content[0]
        end = self.content[-1]
        extra_tab = '  '
        line.append(start.tofortran(tab=tab, isfix=isfix))
        for item in self.content[1:-1]:
            line.append(item.tofortran(tab=tab+extra_tab, isfix=isfix))
            if isinstance(item, Label_Do_Stmt):
                extra_tab += '  '
        if len(self.content) > 1:
            line.append(end.tofortran(tab=tab, isfix=isfix))
        py2_encode_list_items(line)
        return '\n'.join(line)


class Do_Body(BlockBase):  # R837
    """
    <do-body> = [ <execution-part-construct> ]...
    """
    subclass_names = []
    use_names = ['Execution_Part_Construct']

    def match(string):
        return BlockBase.match(None, [Execution_Part_Construct],
                               None, string)
    match = staticmethod(match)


class Do_Term_Action_Stmt(StmtBase):  # R838
    """
::
    <do-term-action-stmt> = <action-stmt>

Notes
-----
C824: <do-term-action-stmt> shall not be <continue-stmt>, <goto-stmt>,
      <return-stmt>, <stop-stmt>, <exit-stmt>, <cycle-stmt>,
      <end-function-stmt>, <end-subroutine-stmt>, <end-program-stmt>,
      <arithmetic-if-stmt>
    """
    subclass_names = ['Action_Stmt_C824']


class Outer_Shared_Do_Construct(BlockBase):  # R839
    """
    <outer-shared-do-construct> = <label-do-stmt>
                                      <do-body>
                                      <shared-term-do-construct>
    """
    subclass_names = []
    use_names = ['Label_Do_Stmt', 'Do_Body', 'Shared_Term_Do_Construct']

    def match(reader):
        content = []
        for cls in [Label_Do_Stmt, Do_Body, Shared_Term_Do_Construct]:
            obj = cls(reader)
            if obj is None:  # todo: restore reader
                return
            content.append(obj)
        return (content,)
    match = staticmethod(match)


class Shared_Term_Do_Construct(Base):  # R840
    """
    <shared-term-do-construct> = <outer-shared-do-construct>
                                 | <inner-shared-do-construct>
    """
    subclass_names = ['Outer_Shared_Do_Construct', 'Inner_Shared_Do_Construct']


class Inner_Shared_Do_Construct(BlockBase):  # R841
    """
    <inner-shared-do-construct> = <label-do-stmt>
                                      <do-body>
                                      <do-term-shared-stmt>
    """
    subclass_names = []
    use_names = ['Label_Do_Stmt', 'Do_Body', 'Do_Term_Shared_Stmt']

    def match(reader):
        content = []
        for cls in [Label_Do_Stmt, Do_Body, Do_Term_Shared_Stmt]:
            obj = cls(reader)
            if obj is None:  # todo: restore reader
                return
            content.append(obj)
        return (content,)
    match = staticmethod(match)


class Do_Term_Shared_Stmt(StmtBase):  # R842
    """
    <do-term-shared-stmt> = <action-stmt>
    C826: see C824 above.
    """
    subclass_names = ['Action_Stmt']


class Cycle_Stmt(StmtBase, WORDClsBase):  # R843
    """
    <cycle-stmt> = CYCLE [ <do-construct-name> ]
    """
    subclass_names = []
    use_names = ['Do_Construct_Name']

    def match(string):
        return WORDClsBase.match('CYCLE', Do_Construct_Name, string)
    match = staticmethod(match)


class Exit_Stmt(StmtBase, WORDClsBase):  # R844
    """
    <exit-stmt> = EXIT [ <do-construct-name> ]
    """
    subclass_names = []
    use_names = ['Do_Construct_Name']

    def match(string):
        return WORDClsBase.match('EXIT', Do_Construct_Name, string)
    match = staticmethod(match)


class Goto_Stmt(StmtBase):  # R845
    """
    <goto-stmt> = GO TO <label>
    """
    subclass_names = []
    use_names = ['Label']

    def match(string):
        if string[:2].upper() != 'GO':
            return
        line = string[2:].lstrip()
        if line[:2].upper() != 'TO':
            return
        return (Label(line[2:].lstrip()),)
    match = staticmethod(match)

    def tostr(self):
        return 'GO TO %s' % (self.items[0])


class Computed_Goto_Stmt(StmtBase):  # R846
    """
    <computed-goto-stmt> = GO TO ( <label-list> ) [ , ] <scalar-int-expr>
    """
    subclass_names = []
    use_names = ['Label_List', 'Scalar_Int_Expr']

    def match(string):
        if string[:2].upper() != 'GO':
            return
        line = string[2:].lstrip()
        if line[:2].upper() != 'TO':
            return
        line = line[2:].lstrip()
        if not line.startswith('('):
            return
        i = line.find(')')
        if i == -1:
            return
        lst = line[1:i].strip()
        if not lst:
            return
        line = line[i+1:].lstrip()
        if line.startswith(','):
            line = line[1:].lstrip()
        if not line:
            return
        return Label_List(lst), Scalar_Int_Expr(line)
    match = staticmethod(match)

    def tostr(self):
        return 'GO TO (%s), %s' % self.items


class Arithmetic_If_Stmt(StmtBase):  # R847
    """
    <arithmetic-if-stmt> = IF ( <scalar-numeric-expr> ) <label> ,
        <label> , <label>
    """
    subclass_names = []
    use_names = ['Scalar_Numeric_Expr', 'Label']

    def match(string):
        if string[:2].upper() != 'IF':
            return
        line = string[2:].lstrip()
        if not line.startswith('('):
            return
        i = line.rfind(')')
        if i == -1:
            return
        labels = line[i+1:].lstrip().split(',')
        if len(labels) != 3:
            return
        labels = [Label(l.strip()) for l in labels]
        return (Scalar_Numeric_Expr(line[1:i].strip()),) + tuple(labels)
    match = staticmethod(match)

    def tostr(self):
        return 'IF (%s) %s, %s, %s' % self.items


class Continue_Stmt(StmtBase, STRINGBase):  # R848
    """
    <continue-stmt> = CONTINUE
    """
    subclass_names = []

    def match(string):
        return STRINGBase.match('CONTINUE', string)
    match = staticmethod(match)

    def get_end_label(self):
        return self.item.label


class Stop_Stmt(StmtBase, WORDClsBase):  # R849
    """
    <stop-stmt> = STOP [ <stop-code> ]
    """
    subclass_names = []
    use_names = ['Stop_Code']

    def match(string):
        return WORDClsBase.match('STOP', Stop_Code, string)
    match = staticmethod(match)


class Stop_Code(StringBase):  # R850
    """
    <stop-code> = <scalar-char-constant>
                  | <digit> [ <digit> [ <digit> [ <digit> [ <digit> ] ] ] ]
    """
    subclass_names = ['Scalar_Char_Constant']

    def match(string):
        return StringBase.match(pattern.abs_label, string)
    match = staticmethod(match)

#
# SECTION  9
#


class Io_Unit(StringBase):  # R901
    """
    <io-unit> = <file-unit-number>
                | *
                | <internal-file-variable>
    """
    subclass_names = ['File_Unit_Number', 'Internal_File_Variable']

    @staticmethod
    def match(string):
        return StringBase.match('*', string)


class File_Unit_Number(Base):  # R902
    """
    <file-unit-number> = <scalar-int-expr>
    """
    subclass_names = ['Scalar_Int_Expr']


class Internal_File_Variable(Base):  # R903
    """
    <internal-file-variable> = <char-variable>
    C901: <char-variable> shall not be an array section with a
        vector subscript.
    """
    subclass_names = ['Char_Variable']


class Open_Stmt(StmtBase, CALLBase):  # R904
    """
    <open-stmt> = OPEN ( <connect-spec-list> )
    """
    subclass_names = []
    use_names = ['Connect_Spec_List']

    @staticmethod
    def match(string):
        # The Connect_Spec_List class is generated automatically
        # by code at the end of this module
        return CALLBase.match('OPEN', Connect_Spec_List, string,
                              require_rhs=True)


class Connect_Spec(KeywordValueBase):
    """
    R905
    <connect-spec> = [ UNIT = ] <file-unit-number>
                     | ACCESS = <scalar-default-char-expr>
                     | ACTION = <scalar-default-char-expr>
                     | ASYNCHRONOUS = <scalar-default-char-expr>
                     | BLANK = <scalar-default-char-expr>
                     | DECIMAL = <scalar-default-char-expr>
                     | DELIM = <scalar-default-char-expr>
                     | ENCODING = <scalar-default-char-expr>
                     | ERR = <label>
                     | FILE = <file-name-expr>
                     | FORM = <scalar-default-char-expr>
                     | IOMSG = <iomsg-variable>
                     | IOSTAT = <scalar-int-variable>
                     | PAD = <scalar-default-char-expr>
                     | POSITION = <scalar-default-char-expr>
                     | RECL = <scalar-int-expr>
                     | ROUND = <scalar-default-char-expr>
                     | SIGN = <scalar-default-char-expr>
                     | STATUS = <scalar-default-char-expr>
    """
    subclass_names = []
    use_names = ['File_Unit_Number', 'Scalar_Default_Char_Expr', 'Label',
                 'File_Name_Expr', 'Iomsg_Variable',
                 'Scalar_Int_Expr', 'Scalar_Int_Variable']

    @staticmethod
    def match(string):
        '''
        :param str string: Fortran code to check for a match
        :return: 2-tuple containing the keyword and value or None if the
                 supplied string is not a match
        :rtype: 2-tuple containing keyword (e.g. "UNIT") and associated value
        '''
        if "=" not in string:
            # The only argument which need not be named is the unit number
            return 'UNIT', File_Unit_Number(string)
        # We have a keyword-value pair. Check whether it is valid...
        for (keyword, value) in [
                (['ACCESS', 'ACTION', 'ASYNCHRONOUS', 'BLANK', 'DECIMAL',
                  'DELIM', 'ENCODING', 'FORM', 'PAD', 'POSITION', 'ROUND',
                  'SIGN', 'STATUS'], Scalar_Default_Char_Expr),
                ('ERR', Label),
                ('FILE', File_Name_Expr),
                ('IOSTAT', Scalar_Int_Variable),
                ('IOMSG', Iomsg_Variable),
                ('RECL', Scalar_Int_Expr),
                ('UNIT', File_Unit_Number)]:
            try:
                obj = KeywordValueBase.match(keyword, value, string,
                                             upper_lhs=True)
            except NoMatchError:
                obj = None
            if obj is not None:
                return obj
        return None


class File_Name_Expr(Base):  # R906
    """
    <file-name-expr> = <scalar-default-char-expr>
    """
    subclass_names = ['Scalar_Default_Char_Expr']


class Iomsg_Variable(Base):  # R907
    """
    <iomsg-variable> = <scalar-default-char-variable>
    """
    subclass_names = ['Scalar_Default_Char_Variable']


class Close_Stmt(StmtBase, CALLBase):  # R908
    """
    <close-stmt> = CLOSE ( <close-spec-list> )
    """
    subclass_names = []
    use_names = ['Close_Spec_List']

    def match(string):
        return CALLBase.match('CLOSE', Close_Spec_List, string,
                              require_rhs=True)
    match = staticmethod(match)


class Close_Spec(KeywordValueBase):  # R909
    """
    <close-spec> = [ UNIT = ] <file-unit-number>
                   | IOSTAT = <scalar-int-variable>
                   | IOMSG = <iomsg-variable>
                   | ERR = <label>
                   | STATUS = <scalar-default-char-expr>
    """
    subclass_names = []
    use_names = ['File_Unit_Number', 'Scalar_Default_Char_Expr',
                 'Label', 'Iomsg_Variable',
                 'Scalar_Int_Variable']

    def match(string):
        for (k, v) in [
                ('ERR', Label),
                ('IOSTAT', Scalar_Int_Variable),
                ('IOMSG', Iomsg_Variable),
                ('STATUS', Scalar_Default_Char_Expr),
                ('UNIT', File_Unit_Number), ]:
            try:
                obj = KeywordValueBase.match(k, v, string, upper_lhs=True)
            except NoMatchError:
                obj = None
            if obj is not None:
                return obj
        return 'UNIT', File_Unit_Number(string)
    match = staticmethod(match)


class Read_Stmt(StmtBase):  # R910
    """
:F03R:`910`::
    <read-stmt> = READ ( <io-control-spec-list> ) [ <input-item-list> ]
                    | READ <format> [ , <input-item-list> ]

Attributes
----------
items : (Io_Control_Spec_List, Format, Input_Item_List)
    """
    subclass_names = []
    use_names = ['Io_Control_Spec_List', 'Input_Item_List', 'Format']

    @staticmethod
    def match(string):
        if string[:4].upper() != 'READ':
            return
        line = string[4:].lstrip()
        if line.startswith('('):
            line, repmap = string_replace_map(line)
            idx = line.find(')')
            if idx == -1:
                return
            trimline = line[1:idx].strip()
            if not trimline:
                return
            if idx == len(line) - 1:
                return Io_Control_Spec_List(repmap(trimline)), None, None
            return Io_Control_Spec_List(repmap(trimline)), None, \
                Input_Item_List(repmap(line[idx+1:].lstrip()))
        if not line:
            return
        char = line[0].upper()
        # No parentheses therefore first argument must be a format
        # specifier (either a string or a line/label number
        if 'A' <= char <= 'Z' or char == '_':
            return
        line, repmap = string_replace_map(line.lstrip())
        # There must be a comma betwee the format specifier and the following
        # list of values/variables
        idx = line.find(',')
        if idx == -1:
            return None
        trimline = repmap(line[idx+1:].lstrip())
        if not trimline:
            return
        return (None, Format(repmap(line[:idx].rstrip())),
                Output_Item_List(trimline))

    def tostr(self):
        if self.items[0] is not None:
            assert self.items[1] is None, repr(self.items)
            if self.items[2] is None:
                return 'READ(%s)' % (self.items[0])
            return 'READ(%s) %s' % (self.items[0], self.items[2])
        assert self.items[1] is not None, repr(self.items)
        if self.items[2] is None:
            return 'READ %s' % (self.items[1])
        return 'READ %s, %s' % (self.items[1], self.items[2])


class Write_Stmt(StmtBase):  # pylint: disable=invalid-name
    '''
    :F03R:`911`::

    Fortran 2003 rule R911
    that specifies syntax of a "WRITE" statement.

    <write-stmt> = WRITE ( <io-control-spec-list> ) [ <output-item-list> ]
    '''
    subclass_names = []
    use_names = ['Io_Control_Spec_List', 'Output_Item_List']

    @staticmethod
    def match(string):
        '''
        :param str string: Fortran code to check for a match
        :return: 2-tuple containing strings and instances of the classes
                 describing "WRITE" statement (mandatory IO control
                 specification list and optional output item list.
        :rtype: 2-tuple of objects (1 mandatory and 1 optional)
        '''
        if string[:5].upper() != 'WRITE':
            return
        line = string[5:].lstrip()
        # Look for mandatory IO control specification list and
        # return without a match if it is not found
        if not line.startswith('('):
            return
        line, repmap = string_replace_map(line)
        i = line.find(')')
        if i == -1:
            return
        tmp = line[1:i].strip()
        if not tmp:
            return
        tmp = repmap(tmp)
        if i == len(line)-1:
            return Io_Control_Spec_List(tmp), None
        # Return optional output item list as well
        return Io_Control_Spec_List(tmp), \
            Output_Item_List(repmap(line[i+1:].lstrip()))

    def tostr(self):
        '''
        :return: parsed representation of a "WRITE" statement
        :rtype: str
        '''
        if self.items[1] is None:
            return 'WRITE(%s)' % (self.items[0])
        return 'WRITE(%s) %s' % tuple(self.items)


class Print_Stmt(StmtBase):  # R912
    """
:F03R:`912`::
    <print-stmt> = PRINT <format> [ , <output-item-list> ]

Parameters
----------
items : (Format, Output_Item_List)
    """
    subclass_names = []
    use_names = ['Format', 'Output_Item_List']

    def match(string):
        if string[:5].upper() != 'PRINT':
            return
        line = string[5:]
        if not line:
            return
        c = line[0].upper()
        if 'A' <= c <= 'Z' or c == '_' or '0' <= c <= '9':
            return
        line, repmap = string_replace_map(line.lstrip())
        i = line.find(',')
        if i == -1:
            return Format(repmap(line)), None
        tmp = repmap(line[i+1:].lstrip())
        if not tmp:
            return
        return Format(repmap(line[:i].rstrip())), Output_Item_List(tmp)
    match = staticmethod(match)

    def tostr(self):
        if self.items[1] is None:
            return 'PRINT %s' % (self.items[0])
        return 'PRINT %s, %s' % tuple(self.items)


class Io_Control_Spec_List(SequenceBase):
    '''
    Rule 913 - Control information list.

    io-control-spec-list is a list of io-control-spec items.

    Subject to the following constraints:

    C909 No specifier shall appear more than once in a given
         io-control-spec-list.
    C910 An io-unit shall be specified; if the optional characters UNIT= are
         omitted, the io-unit shall be the first item in the
         io-control-spec-list.
    C911 A DELIM= or SIGN= specifier shall not appear in a read-stmt.
    C912 A BLANK=, PAD=, END=, EOR=, or SIZE=specifier shall not appear in a
         write-stmt.
    C913 The label in the ERR=, EOR=, or END= specifier shall be the statement
         label of a branch target statement that appears in the same scoping
         unit as the data transfer statement.
    C914 A namelist-group-name shall be the name of a namelist group.
    C915 A namelist-group-name shall not appear if an input-item-list or an
         output-item-list appears in the data transfer statement.
    C916 An io-control-spec-list shall not contain both a format and a
         namelist-group-name.
    C917 If format appears without a preceding FMT=, it shall be the second
         item in the iocontrol-spec-list and the first item shall be io-unit.
    C918 If namelist-group-name appears without a preceding NML=, it shall be
         the second item in the io-control-spec-list and the first item shall
         be io-unit.
    C919 If io-unit is not a file-unit-number, the io-control-spec-list shall
         not contain a REC= specifier or a POS= specifier.
    C920 If the REC= specifier appears, an END= specifier shall not appear, a
         namelist-groupname shall not appear, and the format, if any, shall not
         be an asterisk.
    C921 An ADVANCE= specifier may appear only in a formatted sequential or
         stream input/output statement with explicit format specification
         (10.1) whose control information list does not contain an
         internal-file-variable as the io-unit.
    C922 If an EOR= specifier appears, an ADVANCE= specifier also shall appear.
    C923 If a SIZE= specifier appears, an ADVANCE= specifier also shall appear.
    C924 The scalar-char-initialization-expr in an ASYNCHRONOUS= specifier
         shall be of type default character and shall have the value YES or NO.
    C925 An ASYNCHRONOUS= specifier with a value YES shall not appear unless
         io-unit is a file-unit-number.
    C926 If an ID= specifier appears, an ASYNCHRONOUS= specifier with the value
         YES shall also appear.
    C927 If a POS= specifier appears, the io-control-spec-list shall not
         contain a REC= specifier.
    C928 If a DECIMAL=, BLANK=, PAD=, SIGN=, or ROUND= specifier appears, a
         format or namelist-group-name shall also appear.
    C929 If a DELIM= specifier appears, either format shall be an asterisk or
         namelist-group-name shall appear.

    TODO #267. Of these constraints, only C910 & C916-918 are currently
    enforced.

    '''
    subclass_names = []
    use_names = ['Io_Control_Spec', 'Namelist_Group_Name', 'Format']

    @staticmethod
    def match(string):
        '''
        Attempts to match the supplied string with a list of Io_Control_Spec
        items. We have to override the base implementation because the first
        two items in the list have specific meanings if they are not explictly
        named: the first must be the unit number and the second may be either
        a format specifier *or* a namelist-group-name.

        :param str string: the string that is checked for a match.

        :returns: a tuple of Io_Control_Spec objects if the match is \
                  successful, None otherwise.
        :rtype: tuple of :py:class:`fparser.two.Fortran2003.Io_Control_Spec` \
                objects or NoneType

        '''
        line, repmap = string_replace_map(string)
        splitted = line.split(',')
        lst = []

        # Examine the first entry in the list. If it is not named then it must
        # be a unit number (C910).
        have_unit = False
        have_unnamed_nml_or_fmt = False
        spec = splitted.pop(0).strip()
        spec = repmap(spec)

        try:

            try:
                Io_Unit(spec)
                # We matched an unamed unit number. We now need to construct an
                # Io_Control_Spec for it. In order to do so we have to
                # temporarily name it so that Io_Control_Spec matches it.
                io_spec = Io_Control_Spec("unit="+spec)
                # Remove the name from the new object
                io_spec.items = (None, io_spec.items[1])
                lst.append(io_spec)
                # Record that we have found a unit number for the purpose of
                # performing validation checks.
                have_unit = True

                if not splitted:
                    # The list only has one entry and it is an IO unit
                    return ',', tuple(lst)

                # Since the unit-number was not named, the following item may
                # also not be named if it is a format specifier or namelist
                # group name.
                spec = splitted.pop(0).strip()
                spec = repmap(spec)
                for cls, name in [(Namelist_Group_Name, 'nml'),
                                  (Format, 'fmt')]:
                    try:
                        if cls(spec):
                            # We have a match on an un-named entry. We
                            # temporarily add the name so that Io_Control_Spec
                            # matches the correct one.
                            io_spec = Io_Control_Spec(name+"="+spec)
                            # Remove the name from the new object
                            io_spec.items = (None, io_spec.items[1])
                            lst.append(io_spec)
                            have_unnamed_nml_or_fmt = True
                            break
                    except NoMatchError:
                        pass
                else:
                    raise NoMatchError("Not an un-named nml-group-name or fmt")

            except NoMatchError:
                # If we get here we failed to match an un-named spec so from
                # here on, they must all be named.
                lst.append(Io_Control_Spec(spec))

            # Deal with the remainder of the list entries. These must all be
            # named.
            for idx in range(len(splitted)):
                spec = splitted[idx].strip()
                spec = repmap(spec)
                lst.append(Io_Control_Spec(spec))

        except NoMatchError:
            return None

        # At this point we need to check the list and apply constraints.
        # TODO #267 enforce remaining constraints.
        have_nml = False
        have_fmt = False
        for spec in lst:
            if spec.children[0] == 'UNIT':
                have_unit = True
            elif spec.children[0] == 'NML':
                have_nml = True
            elif spec.children[0] == 'FMT':
                have_fmt = True
        # C910: An io-unit shall be specified
        if not have_unit:
            return None
        # C916: an io-control-spec-list shall not contain both a format
        # and a namelist-group-name
        if have_nml and have_fmt:
            return None
        if have_unnamed_nml_or_fmt and (have_nml or have_fmt):
            return None

        return ',', tuple(lst)


class Io_Control_Spec(KeywordValueBase):
    """
    This class implements *partial* support for Rule 913:

    <io-control-spec> is  [UNIT = ] <io-unit>
                        | [ FMT = ] <format>
                        | [ NML = ] <namelist-group-name>
                        | ADVANCE = <scalar-default-char-expr>
                        | ASYNCHRONOUS = <scalar-char-initialization-expr>
                        | BLANK = <scalar-default-char-expr>
                        | DECIMAL = <scalar-default-char-expr>
                        | DELIM = <scalar-default-char-expr>
                        | END = <label>
                        | EOR = <label>
                        | ERR = <label>
                        | ID = <scalar-int-variable>
                        | IOMSG = <iomsg-variable>
                        | IOSTAT = <scalar-int-variable>
                        | PAD = <scalar-default-char-expr>
                        | POS = <scalar-int-expr>
                        | REC = <scalar-int-expr>
                        | ROUND = <scalar-default-char-expr>
                        | SIGN = <scalar-default-char-expr>
                        | SIZE = <scalar-int-variable>

    The support is partial because this class requires that every spec be
    named. The specs that may not be named are explicitly handled in
    Io_Control_Spec_List.match().

    """
    subclass_names = []
    use_names = ['Io_Unit', 'Format', 'Namelist_Group_Name',
                 'Scalar_Default_Char_Expr',
                 'Scalar_Char_Initialization_Expr', 'Label',
                 'Scalar_Int_Variable',
                 'Iomsg_Variable', 'Scalar_Int_Expr']

    @staticmethod
    def match(string):
        for (k, v) in [('UNIT', Io_Unit),
                       ('FMT', Format),
                       ('NML', Namelist_Group_Name),
                       (['ADVANCE', 'BLANK', 'DECIMAL', 'DELIM', 'PAD',
                         'ROUND', 'SIGN'], Scalar_Default_Char_Expr),
                       ('ASYNCHRONOUS', Scalar_Char_Initialization_Expr),
                       (['END', 'EOR', 'ERR'], Label),
                       (['ID', 'IOSTAT', 'SIZE'], Scalar_Int_Variable),
                       ('IOMSG', Iomsg_Variable),
                       (['POS', 'REC'], Scalar_Int_Expr)]:
            obj = KeywordValueBase.match(k, v, string, upper_lhs=True)
            if obj:
                return obj
        return None


class Format(StringBase):  # R914
    """
    <format> = <default-char-expr>
               | <label>
               | *
    """
    subclass_names = ['Label', 'Default_Char_Expr']

    @staticmethod
    def match(string):
        return StringBase.match('*', string)


class Input_Item(Base):  # R915
    """
    <input-item> = <variable>
                   | <io-implied-do>
    """
    subclass_names = ['Variable', 'Io_Implied_Do']


class Output_Item(Base):  # R916
    """
    <output-item> = <expr>
                    | <io-implied-do>
    """
    subclass_names = ['Expr', 'Io_Implied_Do']


class Io_Implied_Do(Base):  # R917
    """
    <io-implied-do> = ( <io-implied-do-object-list> , <io-implied-do-control> )
    """
    subclass_names = []
    use_names = ['Io_Implied_Do_Object_List', 'Io_Implied_Do_Control']

    @staticmethod
    def match(string):
        if len(string) <= 9 or string[0] != '(' or string[-1] != ')':
            return
        line, repmap = string_replace_map(string[1:-1].strip())
        i = line.rfind('=')
        if i == -1:
            return
        j = line[:i].rfind(',')
        if j == -1:
            return
        return Io_Implied_Do_Object_List(
            repmap(line[:j].rstrip())), \
            Io_Implied_Do_Control(repmap(line[j+1:].lstrip()))

    def tostr(self):
        return '(%s, %s)' % (self.items)


class Io_Implied_Do_Object(Base):  # R918
    """
    <io-implied-do-object> = <input-item>
                             | <output-item>
    """
    subclass_names = ['Input_Item', 'Output_Item']


class Io_Implied_Do_Control(Base):  # R919
    """
    <io-implied-do-control> = <do-variable> = <scalar-int-expr> ,
        <scalar-int-expr> [ , <scalar-int-expr> ]
    """
    subclass_names = []
    use_names = ['Do_Variable', 'Scalar_Int_Expr']

    @staticmethod
    def match(string):
        line, repmap = string_replace_map(string)
        if '=' not in line:
            return
        v, exprs = line.split('=', 1)
        v = Do_Variable(repmap(v.rstrip()))
        exprs = exprs.lstrip().split(',')
        if len(exprs) not in [2, 3]:
            return
        exprs = tuple([Scalar_Int_Expr(repmap(e.strip())) for e in exprs])
        if len(exprs) == 2:
            return (v,) + exprs + (None,)
        return (v,) + exprs

    def tostr(self):
        if self.items[3] is not None:
            return '%s = %s, %s, %s' % (self.items)
        return '%s = %s, %s' % (self.items[:-1])


class Dtv_Type_Spec(CALLBase):  # R920
    """
    <dtv-type-spec> = TYPE ( <derived-type-spec> )
                      | CLASS ( <derived-type-spec> )
    """
    subclass_names = []
    use_names = ['Derived_Type_Spec']

    @staticmethod
    def match(string):
        return CALLBase.match(['TYPE', 'CLASS'], Derived_Type_Spec,
                              string, require_rhs=True)


class Wait_Stmt(StmtBase, CALLBase):  # R921
    """
    <wait-stmt> = WAIT ( <wait-spec-list> )
    """
    subclass_names = []
    use_names = ['Wait_Spec_List']

    @staticmethod
    def match(string):
        return CALLBase.match('WAIT', Wait_Spec_List, string, require_rhs=True)


class Wait_Spec(KeywordValueBase):  # R922
    """
    <wait-spec> = [ UNIT = ] <file-unit-number>
                  | END = <label>
                  | EOR = <label>
                  | ERR = <label>
                  | ID = <scalar-int-expr>
                  | IOMSG = <iomsg-variable>
                  | IOSTAT = <scalar-int-variable>
    """
    subclass_names = []
    use_names = ['File_Unit_Number', 'Label', 'Scalar_Int_Expr',
                 'Iomsg_Variable', 'Scalar_Int_Variable']

    @staticmethod
    def match(string):
        for (k, v) in [
                (['END', 'EOR', 'ERR'], Label),
                ('IOSTAT', Scalar_Int_Variable),
                ('IOMSG', Iomsg_Variable),
                ('ID', Scalar_Int_Expr),
                ('UNIT', File_Unit_Number), ]:
            try:
                obj = KeywordValueBase.match(k, v, string, upper_lhs=True)
            except NoMatchError:
                obj = None
            if obj is not None:
                return obj
        return 'UNIT', File_Unit_Number(string)


class Backspace_Stmt(StmtBase):  # R923
    """
:F03R:`923`::
    <backspace-stmt> = BACKSPACE <file-unit-number>
                       | BACKSPACE ( <position-spec-list> )

Attributes
----------
items : (File_Unit_Number, Position_Spec_List)
    """
    subclass_names = []
    use_names = ['File_Unit_Number', 'Position_Spec_List']

    @staticmethod
    def match(string):
        if string[:9].upper() != 'BACKSPACE':
            return
        line = string[9:].lstrip()
        if line.startswith('('):
            if not line.endswith(')'):
                return
            return None, Position_Spec_List(line[1:-1].strip())
        return File_Unit_Number(line), None

    def tostr(self):
        if self.items[0] is not None:
            assert self.items[1] is None, repr(self.items)
            return 'BACKSPACE %s' % (self.items[0])
        return 'BACKSPACE(%s)' % (self.items[1])


class Endfile_Stmt(StmtBase):  # R924
    """
:F03R:`924`::
    <endfile-stmt> = ENDFILE <file-unit-number>
                     | ENDFILE ( <position-spec-list> )

Attributes
----------
items : (File_Unit_Number, Position_Spec_List)
    """
    subclass_names = []
    use_names = ['File_Unit_Number', 'Position_Spec_List']

    @staticmethod
    def match(string):
        if string[:7].upper() != 'ENDFILE':
            return
        line = string[7:].lstrip()
        if line.startswith('('):
            if not line.endswith(')'):
                return
            return None, Position_Spec_List(line[1:-1].strip())
        return File_Unit_Number(line), None

    def tostr(self):
        if self.items[0] is not None:
            assert self.items[1] is None, repr(self.items)
            return 'ENDFILE %s' % (self.items[0])
        return 'ENDFILE(%s)' % (self.items[1])


class Rewind_Stmt(StmtBase):  # R925
    """
:F03R:`925`::
    <rewind-stmt> = REWIND <file-unit-number>
                    | REWIND ( <position-spec-list> )

Attributes
----------
items : (File_Unit_Number, Position_Spec_List)
    """
    subclass_names = []
    use_names = ['File_Unit_Number', 'Position_Spec_List']

    @staticmethod
    def match(string):
        if string[:6].upper() != 'REWIND':
            return
        line = string[6:].lstrip()
        if line.startswith('('):
            if not line.endswith(')'):
                return
            return None, Position_Spec_List(line[1:-1].strip())
        return File_Unit_Number(line), None

    def tostr(self):
        if self.items[0] is not None:
            assert self.items[1] is None, repr(self.items)
            return 'REWIND %s' % (self.items[0])
        return 'REWIND(%s)' % (self.items[1])


class Position_Spec(KeywordValueBase):  # R926
    """
    <position-spec> = [ UNIT = ] <file-unit-number>
                      | IOMSG = <iomsg-variable>
                      | IOSTAT = <scalar-int-variable>
                      | ERR = <label>
    """
    subclass_names = []
    use_names = ['File_Unit_Number', 'Iomsg_Variable',
                 'Scalar_Int_Variable', 'Label']

    def match(string):
        for (k, v) in [
                ('ERR', Label),
                ('IOSTAT', Scalar_Int_Variable),
                ('IOMSG', Iomsg_Variable),
                ('UNIT', File_Unit_Number), ]:
            try:
                obj = KeywordValueBase.match(k, v, string, upper_lhs=True)
            except NoMatchError:
                obj = None
            if obj is not None:
                return obj
        return 'UNIT', File_Unit_Number(string)
    match = staticmethod(match)


class Flush_Stmt(StmtBase):  # R927
    """
:F03R:`927`::
    <flush-stmt> = FLUSH <file-unit-number>
                    | FLUSH ( <position-spec-list> )
Attributes
----------
items : (File_Unit_Number, Position_Spec_List)
    """
    subclass_names = []
    use_names = ['File_Unit_Number', 'Position_Spec_List']

    @staticmethod
    def match(string):
        if string[:5].upper() != 'FLUSH':
            return
        line = string[5:].lstrip()
        if line.startswith('('):
            if not line.endswith(')'):
                return
            return None, Position_Spec_List(line[1:-1].strip())
        return File_Unit_Number(line), None

    def tostr(self):
        if self.items[0] is not None:
            assert self.items[1] is None, repr(self.items)
            return 'FLUSH %s' % (self.items[0])
        return 'FLUSH(%s)' % (self.items[1])


class Flush_Spec(KeywordValueBase):  # R928
    """
:F03R:`928`::
    <flush-spec> = [ UNIT = ] <file-unit-number>
                   | IOMSG = <iomsg-variable>
                   | IOSTAT = <scalar-int-variable>
                   | ERR = <label>
Attributes
----------
items : ({'UNIT', 'IOMSG', 'IOSTAT', 'ERR'}, {File_Unit_Number,
          Iomsg_Variable, Scalar_Int_Variable, Label})
    """
    subclass_names = []
    use_names = ['File_Unit_Number', 'Iomsg_Variable',
                 'Scalar_Int_Variable', 'Label']

    def match(string):
        for (k, v) in [
                ('ERR', Label),
                ('IOSTAT', Scalar_Int_Variable),
                ('IOMSG', Iomsg_Variable),
                ('UNIT', File_Unit_Number), ]:
            try:
                obj = KeywordValueBase.match(k, v, string, upper_lhs=True)
            except NoMatchError:
                obj = None
            if obj is not None:
                return obj
        return 'UNIT', File_Unit_Number(string)
    match = staticmethod(match)


class Inquire_Stmt(StmtBase):  # R929
    """
:F03R:`929`::
    <inquire-stmt> = INQUIRE ( <inquire-spec-list> )
                     | INQUIRE ( IOLENGTH = <scalar-int-variable> )
                       <output-item-list>
Attributes
----------
items : (Inquire_Spec_List, Scalar_Int_Variable, Output_Item_List)
    """
    subclass_names = []
    use_names = ['Inquire_Spec_List', 'Scalar_Int_Variable',
                 'Output_Item_List']

    @staticmethod
    def match(string):
        if string[:7].upper() != 'INQUIRE':
            return
        line = string[7:].lstrip()
        if not line.startswith('('):
            return
        if line.endswith(')'):
            return Inquire_Spec_List(line[1:-1].strip()), None, None
        line, repmap = string_replace_map(line)
        i = line.find(')')
        if i == -1:
            return
        tmp = repmap(line[1:i])
        if tmp[:8].upper() != 'IOLENGTH':
            return
        tmp = tmp[8:].lstrip()
        if not tmp.startswith('='):
            return
        tmp = tmp[1:].lstrip()
        return None, Scalar_Int_Variable(tmp), \
            Output_Item_List(repmap(line[i+1:].lstrip()))

    def tostr(self):
        if self.items[0] is None:
            assert None not in self.items[1:], repr(self.items)
            return 'INQUIRE(IOLENGTH=%s) %s' % (self.items[1:])
        return 'INQUIRE(%s)' % (self.items[0])


class Inquire_Spec(KeywordValueBase):  # R930
    """
    :F03R:`930`::
    <inquire-spec> = [ UNIT = ] <file-unit-number>
                     | FILE = <file-name-expr>
                     | ACCESS = <scalar-default-char-variable>
                     | ACTION = <scalar-default-char-variable>
                     | ASYNCHRONOUS = <scalar-default-char-variable>
                     | BLANK = <scalar-default-char-variable>
                     | DECIMAL = <scalar-default-char-variable>
                     | DELIM = <scalar-default-char-variable>
                     | DIRECT = <scalar-default-char-variable>
                     | ENCODING = <scalar-default-char-variable>
                     | ERR = <label>
                     | EXIST = <scalar-default-logical-variable>
                     | FORM = <scalar-default-char-variable>
                     | FORMATTED = <scalar-default-char-variable>
                     | ID = <scalar-int-expr>
                     | IOMSG = <iomsg-variable>
                     | IOSTAT = <scalar-int-variable>
                     | NAME = <scalar-default-char-variable>
                     | NAMED = <scalar-default-logical-variable>
                     | NEXTREC = <scalar-int-variable>
                     | NUMBER = <scalar-int-variable>
                     | OPENED = <scalar-default-logical-variable>
                     | PAD = <scalar-default-char-variable>
                     | PENDING = <scalar-default-logical-variable>
                     | POS = <scalar-int-variable>
                     | POSITION = <scalar-default-char-variable>
                     | READ = <scalar-default-char-variable>
                     | READWRITE = <scalar-default-char-variable>
                     | RECL = <scalar-int-variable>
                     | ROUND = <scalar-default-char-variable>
                     | SEQUENTIAL = <scalar-default-char-variable>
                     | SIGN = <scalar-default-char-variable>
                     | SIZE = <scalar-int-variable>
                     | STREAM = <scalar-default-char-variable>
                     | UNFORMATTED = <scalar-default-char-variable>
                     | WRITE = <scalar-default-char-variable>

    Attributes
    ----------
    items : (str, instance)
    """
    subclass_names = []
    use_names = ['File_Unit_Number', 'File_Name_Expr',
                 'Scalar_Default_Char_Variable',
                 'Scalar_Default_Logical_Variable', 'Scalar_Int_Variable',
                 'Scalar_Int_Expr', 'Label', 'Iomsg_Variable']

    @staticmethod
    def match(string):
        '''
        :param str string: The string to check for conformance with an
                           Inquire_Spec
        :return: 2-tuple of name (e.g. "UNIT") and value or None if
                 string is not a valid Inquire_Spec
        :rtype: 2-tuple where first object represents the name and the
                second the value.
        '''
        if "=" not in string:
            # The only argument which need not be named is the unit number
            return 'UNIT', File_Unit_Number(string)
        # We have a keyword-value pair. Check whether it is valid...
        for (keyword, value) in [
                (['ACCESS', 'ACTION', 'ASYNCHRONOUS', 'BLANK', 'DECIMAL',
                  'DELIM', 'DIRECT', 'ENCODING', 'FORM', 'NAME', 'PAD',
                  'POSITION', 'READ', 'READWRITE', 'ROUND', 'SEQUENTIAL',
                  'SIGN', 'STREAM', 'UNFORMATTED', 'WRITE'],
                 Scalar_Default_Char_Variable),
                ('ERR', Label),
                (['EXIST', 'NAMED', 'PENDING', 'OPENED'],
                 Scalar_Default_Logical_Variable),
                ('ID', Scalar_Int_Expr),
                (['IOSTAT', 'NEXTREC', 'NUMBER', 'POS', 'RECL', 'SIZE'],
                 Scalar_Int_Variable),
                ('IOMSG', Iomsg_Variable),
                ('FILE', File_Name_Expr),
                ('UNIT', File_Unit_Number)]:
            try:
                obj = KeywordValueBase.match(keyword, value, string,
                                             upper_lhs=True)
            except NoMatchError:
                obj = None
            if obj is not None:
                return obj
        return None

#
# SECTION 10
#


class Format_Stmt(StmtBase, WORDClsBase):  # R1001
    """
    <format-stmt> = FORMAT <format-specification>
    """
    subclass_names = []
    use_names = ['Format_Specification']

    @staticmethod
    def match(string):
        return WORDClsBase.match('FORMAT', Format_Specification,
                                 string, require_cls=True)


class Format_Item_List(SequenceBase):  # pylint: disable=invalid-name
    '''This class replaces the one generated by fparser. This class is
    required as support for hollerith strings makes matching more
    complicated.

    '''
    use_names = []
    subclass_names = ['Format_Item']

    @staticmethod
    def match(string):
        '''Implements the matching for a list of format items.

        Supporting Hollerith strings makes it very difficult to
        correctly split the input string into items a-priori. The
        reason for this can be seen in the following example:

        `2H,x,e2.2` is `2H,x` and `e2.2` but when split with commas
        incorrectly gives `2H`, `x` and `e2.2`.

        Further, hollerith strings could also confuse any code that
        tried to determine whether code was inside quotes or not. For
        example:

        `2H"x,2H"x` does not mean that `x,2H` is part of a string.

        The solution chosen is to match one item at a time, first
        checking for a valid Hollerith string and then checking for
        any other valid input.

        :param str string: the string to match as a Format List.
        :return: None if there is no match or a tuple of size 2 \
        containing a string with a comma followed by a tuple \
        containing a list which itself contains the matched \
        format items.
        :rtype: (`str`, \
        ([:py:class:`fparser.two.Fortran2003.Format_Item`s])) or `NoneType`

        '''
        if not string:
            return None
        current_string = string.strip()
        if not current_string:
            return None
        item_list = []
        while current_string:
            # Does the current item match the start of a
            # hollerith string?
            my_pattern = Hollerith_Item.match_pattern
            match = re.search(my_pattern, current_string)
            if match:
                # The current item matches with a hollerith string.
                match_str = match.group(0)
                hol_length_str = match_str[:-1]
                hol_length = int(hol_length_str)
                num_chars = len(match_str) + hol_length
                if len(current_string) < num_chars:
                    # The string is not long enough.
                    return None
                item_list.append(Format_Item(current_string[:num_chars]))
                current_string = current_string[num_chars:].lstrip()
                if current_string:
                    # Remove the next comma and any white space.
                    if current_string[0] != ',':
                        # There is no comma so we have a format error.
                        return None
                    current_string = current_string[1:].lstrip()
            else:
                # Current item does not match with a hollerith string
                # so we are safe to split using a ',' as separator
                # after applying string_replace_map.
                line, repmap = string_replace_map(current_string)
                splitted = line.split(',', 1)
                item_list.append(Format_Item(repmap(splitted[0].strip())))
                current_string = ""
                if len(splitted) == 2:
                    current_string = repmap(splitted[1]).strip()
        if len(item_list) <= 1:
            # a list must contain at least 2 items (see SequenceBase)
            return None
        return ',', tuple(item_list)


class Format_Specification(BracketBase):  # pylint: disable=invalid-name
    '''
    Fortran 2003 rule R1002

    format-specification = ( [ format-item-list ] )

    C1002 is implemented in a separate class Format_Item_C1002

    C1002 (R1002) The comma used to separate format-items in a
    format-item-list may be omitted

    (1) Between a P edit descriptor and an immediately following F, E,
    EN, ES, D, or G edit descriptor, possibly preceded by a repeat
    specifier,

    (2) Before a slash edit descriptor when the optional repeat
    specification is not present,

    (3) After a slash edit descriptor, or

    (4) Before or after a colon edit descriptor.

    '''
    subclass_names = []
    use_names = ['Format_Item_List']

    @staticmethod
    def match(string):
        '''Implements the matching for a format specification.

        :param str string: The string to check for conformance with a \
                           format specification.
        :return: `None` if there is no match, otherwise a tuple of \
        size three, the first entry being a string containing a left \
        bracket and the third being a string containing a right \
        bracket. The second entry is either a Format_Item or a \
        Format_Item_List.
        :rtype: `NoneType` or ( `str`, \
        :py:class:`fparser.two.Fortran2003.Format_Item` or \
        :py:class:`fparser.two.Fortran2003.Format_Item_List`, `str` )

        '''
        return BracketBase.match('()', Format_Item_List, string,
                                 require_cls=False)


def skip_digits(string):
    '''Skips over any potential digits (including spaces) to the next
    non-digit character and return its index. If no such character is
    found or if the first character in the string is not a digit then
    specify that the skip has failed.

    :param str string: The string to search
    :returns: a 2-tuple with the first entry indicating if a valid \
    character has been found and the second entry indicating the index \
    of this character in the 'string' argument.
    :rtype: (bool, int)

    '''
    found = False
    index = 0
    for index, char in enumerate(string):
        if not (char.isdigit() or char == ' '):
            if index > 0:
                found = True
            break
    return found, index


class Format_Item_C1002(Base):  # pylint: disable=invalid-name
    '''
    Fortran 2003 constraint C1002

    format-item-c1002 is kP [,] (F|D)w.d | (E|EN|ES|G)w.d[Ee]
                      or [r]/ [,] format-item
                      or : [,] format-item
                      or format-item [,] / [[,] format-item]
                      or format-item [,] : [[,] format-item]

    C1002 (R1002) The comma used to separate format-items in a
    format-item-list may be omitted

    (1) Between a P edit descriptor and an immediately following F, E,
    EN, ES, D, or G edit descriptor, possibly preceded by a repeat
    specifier,

    (2) Before a slash edit descriptor when the optional repeat
    specification is not present (10.7.2),

    (3) After a slash edit descriptor, or

    (4) Before or after a colon edit descriptor.

    '''
    subclass_names = []
    use_names = ['K', 'W', 'D', 'E', 'Format_Item', 'R']

    @staticmethod
    def match(string):
        '''Implements the matching for the C1002 Format Item constraint. The
        constraints specify certain combinations of format items that
        do not need a comma to separate them. Rather than sorting this
        out when parsing the list, it was decided to treat these
        separately and match them in this class. As a result the
        generated class hierarchy is a little more complicated.

        :param str string: The string to check for conformance with a \
                           C1002 format item constraint.
        :return: `None` if there is no match, otherwise a tuple of \
        size 2 containing a mixture of Control_Edit_Descriptor and \
        Format_Item classes depending on what has been matched.

        :rtype: `NoneType` or ( \
        :py:class:`fparser.two.Control_Edit_Desc`, \
        :py:class:`fparser.two.Format_Item` ) or \
        (:py:class:`fparser.two.Format_Item`, \
        :py:class:`fparser.two.Control_Edit_Desc`) or \
        (:py:class:`fparser.two.Format_Item`, \
        :py:class:`fparser.two.Format_Item`)

        '''
        if not string:
            return None
        strip_string = string.strip()
        if len(strip_string) <= 1:
            return None
        if strip_string[0] in ':/':
            # No comma is required after slash edit descriptor (3) or
            # after a colon edit descriptor (4)
            return Control_Edit_Desc(strip_string[0]), \
                Format_Item(strip_string[1:].lstrip())
        if strip_string[-1] in ':/':
            # No comma is required before a slash edit descriptor,
            # when the optional repeat specification is not present
            # (2), or before a colon edit descriptor (4). Note, if an
            # optional repeat specification is present it will be
            # treated as if it is part of the previous item.
            return Format_Item(strip_string[:-1].rstrip()), \
                Control_Edit_Desc(strip_string[-1])
        # We may have a P edit descriptor (which requires a number
        # before the 'P') (1) or a slash edit descriptor with a repeat
        # specifier (3) so look for the repeat specifier.
        found, index = skip_digits(strip_string)
        if found:
            # We found a possible repeat specifier (which may contain
            # white space after the first digit)
            result = strip_string[index].upper()
            if result == '/':
                # We found a possible slash edit descriptor with a
                # repeat specifier (3).
                return Control_Edit_Desc(strip_string[:index+1]), \
                    Format_Item(strip_string[index+1:].lstrip())
            if result == 'P':
                # We found a possible P edit descriptor (1).
                # Rule C1002 only allows a comma to be ommited between
                # a P edit descriptor and a following F, E, EN, ES, D,
                # or G edit descriptor with an optional repeat
                # specifier. In fparser2 this translates to a
                # Format_Item instance containing a Data_Edit_Desc, or
                # Data_Edit_Desc_C1002 instance as its second item
                # with the data edit descriptor instance's first item
                # specifying the type of edit descriptor.
                lhs = Control_Edit_Desc(strip_string[:index+1])
                rhs = Format_Item(strip_string[index+1:].lstrip())
                if not isinstance(rhs, Format_Item):
                    # Matched with a subclass of Format_item or no match.
                    return None
                descriptor_object = rhs.items[1]
                if not isinstance(descriptor_object, (Data_Edit_Desc,
                                                      Data_Edit_Desc_C1002)):
                    return None
                edit_descriptor = descriptor_object.items[0]
                if edit_descriptor.upper() not in ['F', 'E', 'EN', 'ES',
                                                   'D', 'G']:
                    return None
                return lhs, rhs

        # Replace any content inside strings etc. so we dont split the
        # line in the wrong place.
        line, repmap = string_replace_map(strip_string)

        # Slash and colon edit descriptors may have no comma's both
        # before and after them (2,3,4) e.g. ('a' / 'b'). To match this
        # situation we split the line with the first potential descriptor found
        # in the string and try to match the lhs and rhs separately
        # (adding the edit descriptor to the RHS).
        for option in '/:':
            if option in line:
                left, right = line.split(option, 1)
                return Format_Item(repmap(left.rstrip())), \
                    Format_Item(option+repmap(right.lstrip()))

    def tostr(self):
        '''
        :return: Parsed representation of two format items
        :rtype: str

        :raises InternalError: if the length of the internal items \
        list is not 2.
        :raises InternalError: if the first entry of the internal \
        items list has no content.
        :raises InternalError: if the second entry of the internal \
        items list has no content.

        '''
        if len(self.items) != 2:
            raise InternalError(
                "Class Format_Item_C1002 method tostr(): internal items list "
                "should be length 2 but found '{0}'".format(len(self.items)))
        if not self.items[0]:
            raise InternalError(
                "Class Format_Item_C1002 method tostr() items entry 0 should "
                "contain a format items object but it is empty or None")
        if not self.items[1]:
            raise InternalError(
                "Class Format_Item_C1002 method tostr() items entry 1 should "
                "contain a format items object but it is empty or None")
        return "{0}, {1}".format(self.items[0], self.items[1])


class Hollerith_Item(Base):  # pylint: disable=invalid-name
    '''Hollerith strings take the form `nHx`, where `n` is an integer and
    `x` is a sequence of characters of length `n`.

    Note, the Hollerith format was deprecated in Fortran77 and removed in
    Fortran95. However, Fortran compilers still support it. See, for example
    https://gcc.gnu.org/onlinedocs/gcc-4.8.2/gfortran/
    Hollerith-constants-support.html

    '''
    subclass_names = []
    use_names = []
    match_pattern = '^[1-9][0-9 ]*[hH]'

    @staticmethod
    def match(string):
        '''Implements the matching for a Hollerith string.

        :param str string: The string to check for conformance with a \
                           Hollerith string
        :return: String containing the contents of the Hollerith \
        string.
        :rtype: str

        '''
        from fparser.two.utils import EXTENSIONS
        if 'hollerith' not in EXTENSIONS:
            return None
        if not string:
            return None
        # Only strip space to the left as space to the right could be
        # part of the hollerith string.
        strip_string = string.lstrip()
        match = re.search(Hollerith_Item.match_pattern, strip_string)
        if not match:
            return None
        # Current item matches with a hollerith string.
        match_str = match.group(0)
        hol_length_str = match_str[:-1].replace(' ', '')
        hol_length = int(hol_length_str)
        num_chars = len(match_str) + hol_length
        if len(strip_string) < num_chars:
            # The string is too short
            return None
        if len(strip_string) > num_chars:
            # The string is too long
            if strip_string[num_chars:].strip():
                # The extra is not just white space
                return None
        return (strip_string[len(match_str):num_chars],)

    def tostr(self):
        '''
        :return: Parsed representation of a Hollerith String.
        :rtype: str

        :raises InternalError: if the length of the internal items \
        list is not 1.
        :raises InternalError: if the first entry of the internal \
        items list has no content.

        '''
        if len(self.items) != 1:
            raise InternalError(
                "Class Hollerith_Item method tostr(): internal items list "
                "should be of length 1 but found '{0}'".
                format(len(self.items)))
        if not self.items[0]:
            raise InternalError(
                "Class Hollerith_Item method tostr() items entry 0 should be "
                "a valid Hollerith string but it is empty or None")
        return "{0}H{1}".format(len(self.items[0]), self.items[0])


class Format_Item(Base):  # pylint: disable=invalid-name
    '''
    Fortran 2003 rule R1003
    format-item is [ r ] data-edit-desc
                or control-edit-desc
                or char-string-edit-desc
                or [ r ] ( format-item-list )
                or format-item-c1002
                or hollerith-item

    '''
    subclass_names = ['Hollerith_Item', 'Control_Edit_Desc',
                      'Char_String_Edit_Desc', 'Format_Item_C1002']
    use_names = ['R', 'Format_Item_List', 'Data_Edit_Desc']

    @staticmethod
    def match(string):
        '''Implements the matching of a Format Item. This method matches '[ r
        ] data-edit-desc' and '[ r ] ( format-item-list )'. The
        remaining options are matched via subclasses specified in the
        subclass_names variable.

        :param str string: A string or the Fortran reader containing the \
                    line of code that we are trying to match.
        :return: `None` if there is no match or a `tuple` of size 2 \
        containing an instance of the R class followed by an \
        instance of either the Format_Item_List or the Data_Edit_Desc \
        class.
        :rtype: `None` or ( :py:class:`fparser.two.Fortran2003.R`, \
        :py:class:`fparser.two.Fortran2003.Format_Item_List` or \
        :py:class:`fparser.two.Fortran2003.Data_Edit_Desc`)

        '''
        if not string:
            return None
        strip_string = string.strip()
        if not strip_string:
            return None
        index = 0
        # Look for an optional repeat specifier (the 'r' in this rule)
        found, index = skip_digits(strip_string)
        rpart = None
        my_string = strip_string
        if found:
            # We found a repeat specifier (with content after it) so
            # create an R class using the value
            rpart = R(strip_string[:index])
            my_string = strip_string[index:].lstrip()
        # We deal with format-item-list and data-edit-desc in this
        # match method. Other matches are performed by the subclasses.
        if my_string[0] == '(' and my_string[-1] == ')':
            # This could be a format-item-list
            rest = Format_Item_List(my_string[1:-1].strip())
        else:
            # This is not a format-item-list so see if it is a
            # data-edit-descriptor
            rest = Data_Edit_Desc(my_string)
        return rpart, rest

    def tostr(self):
        '''
        :return: Parsed representation of a Format Item.
        :rtype: str

        :raises InternalError: if the length of the internal items \
        list is not 2.
        :raises InternalError: if the first entry of the internal \
        items list has no content.

        '''
        if len(self.items) != 2:
            raise InternalError(
                "Class Format_Item method tostr(): internal items list "
                "should be of length 2 but found '{0}'".
                format(len(self.items)))
        if not self.items[1]:
            raise InternalError(
                "Class Format_Item method tostr(): items list second entry "
                "should be a valid descriptor but it is empty or None")
        rpart = self.items[0]
        rest = self.items[1]

        rpart_str = rpart if rpart else ""
        if isinstance(rest, (Data_Edit_Desc, Data_Edit_Desc_C1002)):
            return "{0}{1}".format(rpart_str, rest)
        return "{0}({1})".format(rpart_str, rest)


class R(Base):  # R1004
    """
::
    <r> = <int-literal-constant>

Notes
-----
C1003, C1004: <r> shall be positive and without kind parameter specified.
    """
    subclass_names = ['Digit_String']


class Data_Edit_Desc_C1002(Base):
    '''This class helps implement the matching for the first part of the
    Fortran 2003 Constraint C1002 which constrains rule R1002. In
    particular it matches with the subset of edit descriptors that can
    follow a P edit descriptor without needing a comma, see below:

    C1002 (applied to R1002) The comma used to separate format-items
    in a format-item-list may be omitted

    (1) Between a P edit descriptor and an immediately following F, E,
    EN, ES, D, or G edit descriptor, possibly preceded by a
    repeat specifier.

    [Remaining constraint clauses ommitted as they are not relevant
    here.]

    data-edit-desc is F w . d
                   or E w . d [ E e ]
                   or EN w . d [ E e ]
                   or ES w . d [ E e]
                   or G w . d [ E e ]
                   or D w . d

    '''
    subclass_names = []
    use_names = ['W', 'D', 'E']

    @staticmethod
    def match(string):
        '''Check whether the input matches the rule.

        param str string: contains the Fortran that we are trying to \
        match.
        :return: `None` if there is no match, otherwise a `tuple` of \
        size 4, the first entry containing a string with one of ['F', \
        'E', 'EN', 'ES', 'G', 'D'], the second entry containing a W \
        class instance, the third entry containing D class instance \
        and the fourth entry containing either None or an E class \
        instance.
        :rtype: `NoneType`, (`str`, :py:class:`fparser.two.W`, \
        :py:class:`fparser.two.D`, `NoneType`) or, (`str`, \
        :py:class:`fparser.two.W`, :py:class:`fparser.two.D`, \
        :py:class:`fparser.two.E`)

        '''
        if not string:
            return None
        strip_string = string.strip()
        if not strip_string:
            return None
        char = strip_string[0].upper()
        if char in ['F', 'D']:
            # match w . d
            my_str = strip_string[1:].lstrip().upper()
            if '.' in my_str:
                left, right = my_str.split('.', 1)
                left = left.rstrip()
                right = right.lstrip()
                return char, W(left), D(right), None
            return None
        if char in ['E', 'G']:
            # match w . d [ E e ]
            # Format descriptor could also be 'ES' or 'EN'
            my_str = strip_string[1:].lstrip().upper()
            char2 = my_str[0]
            if char == 'E' and char2 in ['S', 'N']:
                my_str = my_str[1:].lstrip()
            else:
                char2 = ""
            if "." not in my_str:
                return None
            left, right = my_str.split('.', 1)
            left = left.rstrip()
            right = right.lstrip()
            # Can optionally specify the number of digits for the
            # exponent
            if right.count('E') >= 1:
                middle, right = right.split('E', 1)
                middle = middle.rstrip()
                right = right.lstrip()
                return char+char2, W(left), D(middle), E(right)
            return char+char2, W(left), D(right), None
        # Invalid char
        return None

    def tostr(self):
        '''
        :return: parsed representation of a Data Edit Descriptor \
        conforming to constraint C1002.
        :rtype: str

        :raises InternalError: if the length of the internal items \
        list is not 4.
        :raises InternalError: if the first, second or third entry of \
        the internal items list has no content.
        :raises InternalError: if the value of the first entry is \
        unsupported.
        :raises InternalError: if the value of the first entry is 'F' \
        or 'D' and the fourth entry has content.
        :raises InternalError: if the value of the first entry is 'E', \
        'EN', 'ES' or 'G' and the fourth entry is empty or None.

        '''
        if not len(self.items) == 4:
            raise InternalError(
                "Class Data_Edit_Desc_C1002 method tostr() has '{0}' items, "
                "but expecting 4.".format(len(self.items)))
        if not self.items[0]:
            raise InternalError(
                "items[0] in Class Data_Edit_Desc_C1002 method tostr() "
                "should be a descriptor name but is empty or None")
        if not self.items[1]:
            raise InternalError(
                "items[1] in Class Data_Edit_Desc_C1002 method tostr() "
                "should be the w value but is empty or None")
        if not self.items[2]:
            raise InternalError(
                "items[2] in Class Data_Edit_Desc_C1002 method tostr() "
                "should be the m value but is empty or None")
        descriptor_name = self.items[0]
        if descriptor_name in ['F', 'D']:
            if self.items[3]:
                raise InternalError(
                    "items[3] in Class Data_Edit_Desc_C1002 method tostr() "
                    "has an exponent value '{0}' but this is not allowed for "
                    "'F' and 'D' descriptors and should therefore be "
                    "None".format(self.items[3]))
            return "{0}{1}.{2}".format(descriptor_name, self.items[1],
                                       self.items[2])
        elif descriptor_name in ['E', 'EN', 'ES', 'G']:
            if self.items[3] is None:
                return "{0}{1}.{2}".format(descriptor_name, self.items[1],
                                           self.items[2])
            return "{0}{1}.{2}E{3}".format(descriptor_name, self.items[1],
                                           self.items[2], self.items[3])
        raise InternalError(
            "Unexpected descriptor name '{0}' in Class Data_Edit_Desc_C1002 "
            "method tostr()".format(descriptor_name))


class Data_Edit_Desc(Base):  # R1005
    """
::
    <data-edit-desc> =   I <w> [ . <m> ]
                       | B <w> [ . <m> ]
                       | O <w> [ . <m> ]
                       | Z <w> [ . <m> ]
                       | L <w>
                       | A [ <w> ]
                       | DT [ <char-literal-constant> ] [ ( <v-list> ) ]
                       | <data-edit-desc-c1002>
    """
    subclass_names = ['Data_Edit_Desc_C1002']
    use_names = ['W', 'M', 'Char_Literal_Constant', 'V_List']

    @staticmethod
    def match(string):
        c = string[0].upper()
        if c in ['I', 'B', 'O', 'Z']:
            line = string[1:].lstrip()
            if '.' in line:
                i1, i2 = line.split('.', 1)
                i1 = i1.rstrip()
                i2 = i2.lstrip()
                return c, W(i1), M(i2), None, Int_Literal_Constant
            return c, W(line), None, None
        if c == 'L':
            line = string[1:].lstrip()
            if not line:
                return
            return c, W(line), None, None
        if c == 'A':
            line = string[1:].lstrip()
            if not line:
                return c, None, None, None
            return c, W(line), None, None
        c = string[:2].upper()
        if len(c) != 2:
            return
        if c == 'DT':
            line = string[2:].lstrip()
            if not line:
                return c, None, None, None
            lst = None
            if line.endswith(')'):
                i = line.rfind('(')
                if i == -1:
                    return
                tmp = line[i+1:-1].strip()
                if not tmp:
                    return
                lst = V_List(tmp)
                line = line[:i].rstrip()
            if not line:
                return c, None, lst, None
            return c, Char_Literal_Constant(line), lst, None
        return

    def tostr(self):
        c = self.items[0]
        if c in ['I', 'B', 'O', 'Z', 'A', 'L']:
            if self.items[2] is None:
                if self.items[1] is None:
                    return c
                return '%s%s' % (c, self.items[1])
            return '%s%s.%s' % (c, self.items[1], self.items[2])
        if c == 'DT':
            if self.items[1] is None:
                if self.items[2] is None:
                    return c
                else:
                    return '%s(%s)' % (c, self.items[2])
            else:
                if self.items[2] is None:
                    return '%s%s' % (c, self.items[1])
                else:
                    return '%s%s(%s)' % (c, self.items[1], self.items[2])
        raise NotImplementedError(repr(c))


class W(Base):  # R1006
    """
::
    <w> = <int-literal-constant> == <digit-string>

Notes
-----
C1006, C1007: <w> is zero or postive and without kind parameters.
    """
    subclass_names = ['Digit_String']


class M(Base):  # R1007
    """
::
    <m> = <int-literal-constant>

Notes
-----
C1007: <w> is without kind parameters.
    """
    subclass_names = ['Int_Literal_Constant']


class D(Base):  # R1008
    """
::
    <d> = <int-literal-constant>

Notes
-----
C1007: <d> is without kind parameters.
    """
    subclass_names = ['Int_Literal_Constant']


class E(Base):  # R1009
    """
::
    <e> = <int-literal-constant>

Notes
-----
C1005, C1007: <e> is postive and without kind parameters.
    """
    subclass_names = ['Digit_String']


class V(Base):  # R1010
    """
::
    <v> = <signed-int-literal-constant>

Notes
-----
C1007: <w> is without kind parameters.
    """
    subclass_names = ['Signed_Int_Literal_Constant']


class Control_Edit_Desc(Base):  # pylint: disable=invalid-name
    '''
    Fortran 2003 rule R1011

    control-edit-desc is position-edit-desc
                      or [ r ] /
                      or :
                      or sign-edit-desc
                      or k P
                      or blank-interp-edit-desc
                      or round-edit-desc
                      or decimal-edit-desc
                      or $

    '$' is used to suppress the carriage return on output.  Note that
    this is an extension to the Fortran standard.

    '''
    subclass_names = ['Position_Edit_Desc', 'Sign_Edit_Desc',
                      'Blank_Interp_Edit_Desc', 'Round_Edit_Desc',
                      'Decimal_Edit_Desc']
    use_names = ['R', 'K']

    @staticmethod
    def match(string):
        '''Check whether the input matches the rule.

        param str string: contains the Fortran that we are trying to \
        match.
        :return: `None` if there is no match, otherwise a `tuple` of \
        size 2 containing, None and a string with one of '/', ':', or \
        '$', an R class and a string containing '/' or a K class and a \
        string containing 'P'.
        :rtype: `NoneType`, (`NoneType`, `str`), \
        (:py:class:`fparser.two.Fortran2003.R`, `str`), or \
        (:py:class:`fparser.two.Fortran2003.K`, `str`)

        '''
        if not string:
            return None
        strip_string = string.strip()
        if not strip_string:
            return None
        if len(strip_string) == 1 and strip_string in '/:$':
            from fparser.two.utils import EXTENSIONS
            if strip_string == '$' and 'dollar-descriptor' not in EXTENSIONS:
                return None
            return None, strip_string
        if strip_string[-1] == '/':
            return R(strip_string[:-1].rstrip()), '/'
        if strip_string[-1].upper() == 'P':
            return K(strip_string[:-1].rstrip()), 'P'
        return None

    def tostr(self):
        '''
        :return: parsed representation of a Control Edit Descriptor
        :rtype: str
        :raises InternalError: if the length of the internal items \
        list is not 2.
        :raises InternalError: if the second entry of the internal \
        items list has no content.

        '''
        if len(self.items) != 2:
            raise InternalError(
                "Class Control_Edit_Desc method tostr() has '{0}' items, "
                "but expecting 2.".format(len(self.items)))
        if not self.items[1]:
            raise InternalError(
                "items[1] in Class Control_Edit_Desc method tostr() should "
                "be an edit descriptor name but is empty or None")
        if self.items[0] is not None:
            return "{0}{1}".format(self.items[0], self.items[1])
        return "{0}".format(self.items[1])


class K(Base):  # R1012
    """
::
    <k> = <signed-int-literal-constant>

Notes
-----
C1009: <k> is without kind parameters.
    """
    subclass_names = ['Signed_Int_Literal_Constant']


class Position_Edit_Desc(Base):  # R1013
    '''
    Fortran 2003 rule R1013

    position-edit-desc is T n
                       or TL n
                       or TR n
                       or n X

    where n is a positive integer.

    If the extensions list includes the string 'x-format' then 'X'
    without a preceeding integer is also matched. This is a common
    extension in Fortran compilers.

    '''
    subclass_names = []
    use_names = ['N']

    @staticmethod
    def match(string):
        '''Check whether the input matches the rule.

        param str string: contains the Fortran that we are trying to \
        match.
        :return: `None` if there is no match, otherwise a `tuple` of \
        size 2 either containing a `string` which is one of "T", "TL" \
        or "TR", followed by an `N` class, or containing an `N` class, \
        or `None`, followed by an "X".
        :rtype: `NoneType`, (`str`, \
        :py:class:`fparser.two.Fortran2003.N`), \
        (:py:class:`fparser.two.Fortran2003.N`, `str`) or (`NoneType`, \
        `str`)

        '''
        if not string:
            return None
        strip_string_upper = string.strip().upper()
        if not strip_string_upper:
            # empty input string
            return None
        if strip_string_upper[0] == 'T':
            if not len(strip_string_upper) > 1:
                # string is not long enough to be valid
                return None
            if strip_string_upper[1] in 'LR':
                # We match TL* or TR* where * is stored in variable
                # rest
                start = strip_string_upper[:2]
                rest = strip_string_upper[2:].lstrip()
            else:
                # We match T* where * is stored in variable rest
                start = strip_string_upper[0]
                rest = strip_string_upper[1:].lstrip()
            # Note, if class N does not match it raises an exception
            number_obj = N(rest)
            return start, number_obj
        if strip_string_upper[-1] == 'X':
            # We match *X
            from fparser.two.utils import EXTENSIONS
            if "x-format" in EXTENSIONS and len(strip_string_upper) == 1:
                # The match just contains 'X' which is not valid
                # fortran 2003 but is an accepted extension
                return None, "X"
            # Note, if class N does not match it raises an
            # exception
            number_obj = N(strip_string_upper[:-1].rstrip())
            return number_obj, 'X'
        else:
            return None

    def tostr(self):
        '''
        :return: parsed representation of a Position Edit Descriptor
        :rtype: str
        :raises InternalError: if the length of the internal items \
        list is not 2.
        :raises InternalError: if the second entry of the internal \
        items list has no content.

        '''
        if not len(self.items) == 2:
            raise InternalError(
                "Class Position_Edit_Desc method tostr() has '{0}' items, "
                "but expecting 2.".format(len(self.items)))
        if not self.items[1]:
            raise InternalError(
                "items[1] in Class Position_Edit_Desc method tostr() is "
                "empty or None")
        if self.items[0]:
            return "{0}{1}".format(self.items[0], self.items[1])
        # This output is only required for the "x-format" extension.
        return "{0}".format(self.items[1])


class N(Base):  # R1014
    """
::
    <n> = <int-literal-constant> == <digit-string>

C1010, C1011: <n> is positive and without kind parameter.
    """
    subclass_names = ['Digit_String']


class Sign_Edit_Desc(STRINGBase):  # R1015
    """
    <sign-edit-desc> = SS
                       | SP
                       | S
    """
    subclass_names = []

    def match(string):
        return STRINGBase.match(['SS', 'SP', 'S'], string)
    match = staticmethod(match)


class Blank_Interp_Edit_Desc(STRINGBase):  # R1016
    """
    <blank-interp-edit-desc> = BN
                               | BZ
    """
    subclass_names = []

    def match(string):
        return STRINGBase.match(['BN', 'BZ', ], string)
    match = staticmethod(match)


class Round_Edit_Desc(STRINGBase):  # R1017
    """
    <round-edit-desc> = RU
                        | RD
                        | RZ
                        | RN
                        | RC
                        | RP

    """
    subclass_names = []

    def match(string):
        return STRINGBase.match(['RU', 'RD', 'RZ', 'RN', 'RC', 'RP'],
                                string)
    match = staticmethod(match)


class Decimal_Edit_Desc(STRINGBase):  # R1018
    """
    <decimal-edit-desc> = DC
                          | DP
    """
    subclass_names = []

    def match(string):
        return STRINGBase.match(['DC', 'DP'], string)
    match = staticmethod(match)


class Char_String_Edit_Desc(Base):  # R1019
    """
    <char-string-edit-desc> = <char-literal-constant>
    """
    subclass_names = ['Char_Literal_Constant']

#
# SECTION 11
#


class Main_Program(BlockBase):  # R1101 [C1101, C1102, C1103]
    '''Fortran 2003 rule R1101

    This class does not cater for the case where there is no
    program-stmt. The separate Main_Program0() class matches this
    situation. See Class Program() method match() for how this is
    implemented.

    main-program is program-stmt
                    [ specification-part ]
                    [ execution-part ]
                    [ internal-subprogram-part ]
                    end-program-stmt

    C1101 In a main-program, the execution-part shall not contain a
    RETURN statement or an ENTRY statement. This is currently not
    checked, see issue #140.

    C1102 The program-name may be included in the end-program-stmt
    only if the optional program-stmt is used and, if included, shall
    be identical to the program-name specified in the program-stmt.

    C1103 An automatic object shall not appear in the
    specification-part (R204) of a main program. This is currently not
    checked, see issue #140.

    '''
    subclass_names = []
    use_names = ['Program_Stmt', 'Specification_Part', 'Execution_Part',
                 'Internal_Subprogram_Part', 'End_Program_Stmt']

    @staticmethod
    def match(reader):
        '''Implements the matching of a main program which has a Program
        statement. See class Main_Program0 for matching without a
        Program Statement. Matching uses `BlockBase` as it conforms to
        the start/end with optional content pattern. `match_names` is
        set to `True` so that different names e.g. `program x` and
        `end program y` will not match.

        :param reader: the Fortran reader containing the line(s) of \
                       code that we are trying to match
        :type reader: :py:class:`fparser.common.readfortran.FortranReaderBase`

        :returns: `None` if there is not match or, if there is a match, \
                  a `tuple` containing a single `list`, with minimum \
                  size 2 and maximum size 5, which contains instances \
                  of the classes that have matched. The first entry in \
                  the list will be a `Program_Stmt` and the last entry \
                  in the list will be an `End_Program_Stmt`. In-between \
                  these two instances will be an optional \
                  `Specification_Part` followed by an optional \
                  `Execution_Part` followed by an optional \
                  `Internal_Subprogram_Part`.
        :rtype: `NoneType` or \
                ([:py:class:`fparser.two.Fortran2003.Program_Stmt`, \
                optional \
                :py:class:`fparser.two.Fortran2003.Specification_Part`, \
                optional \
                :py:class:`fparser.two.Fortran2003.Execution_Part`, \
                optional \
                :py:class:`fparser.two.Fortran2003.Internal_Subprogram_Part`, \
                :py:class:`fparser.two.Fortran2003.End_Program_Stmt`])

        '''
        return BlockBase.match(
            Program_Stmt, [Specification_Part, Execution_Part,
                           Internal_Subprogram_Part], End_Program_Stmt,
            reader, match_names=True, strict_order=True)


class Main_Program0(BlockBase):
    """<main-program> =
                         [ <specification-part> ]
                         [ <execution-part> ]
                         [ <internal-subprogram-part> ]
                         <end-program-stmt>

    C1102 The program-name may be included in the end-program-stmt
    only if the optional program-stmt is used and, if included, shall
    be identical to the program-name specified in the
    program-stmt.

    In this class an end program name is not allowed due to C1102.

    """
    subclass_names = []
    use_names = ['Program_Stmt', 'Specification_Part',
                 'Execution_Part', 'Internal_Subprogram_Part',
                 'End_Program_Stmt']

    @staticmethod
    def match(reader):
        return BlockBase.match(None,
                               [Specification_Part, Execution_Part,
                                Internal_Subprogram_Part],
                               End_Program_Stmt, reader)


class Program_Stmt(StmtBase, WORDClsBase):  # R1102
    '''
    Fortran 2003 rule R1102
    program-stmt is PROGRAM program-name

    '''
    subclass_names = []
    use_names = ['Program_Name']

    @staticmethod
    def match(string):
        '''Implements the matching for a Program Statement. Makes use of
        `WORDClsBase`, as the required match is a string followed by a
        class. The class is made compulsory for the match as the
        PROGRAM keyword is not valid without a program name.

        :param str string: Fortran code to check for a match
        :returns: `None` if there is no match or, if there is a match, \
                  a tuple of size 2 with the first entry being the \
                  string 'PROGRAM' and the second entry being a `Name` \
                  class containing the name of the program.
        :rtype: `NoneType` or ( `str`, \
                :py:class:`fparser.two.Fortran2003.Name` )

        '''
        return WORDClsBase.match('PROGRAM', Program_Name, string,
                                 require_cls=True)

    def get_name(self):
        '''Provides the program name as an instance of the `Name` class.

        :returns: the program name as a `Name` class
        :rtype: `Name`

        '''
        return self.items[1]

    def get_start_name(self):
        '''Provides the program name as a string. This is used for matching
        with the equivalent `end program` name if there is one.

        :returns: the program name as a string
        :rtype: str

        '''
        return self.get_name().string


class End_Program_Stmt(EndStmtBase):  # R1103
    """
    <end-program-stmt> = END [ PROGRAM [ <program-name> ] ]
    """
    subclass_names = []
    use_names = ['Program_Name']

    @staticmethod
    def match(string):
        return EndStmtBase.match('PROGRAM', Program_Name, string)


class Module(BlockBase):  # R1104
    """
    <module> = <module-stmt>
                   [ <specification-part> ]
                   [ <module-subprogram-part> ]
                   <end-module-stmt>
    """
    subclass_names = []
    use_names = ['Module_Stmt', 'Specification_Part',
                 'Module_Subprogram_Part', 'End_Module_Stmt']

    @staticmethod
    def match(reader):
        return BlockBase.match(Module_Stmt,
                               [Specification_Part, Module_Subprogram_Part],
                               End_Module_Stmt, reader)


class Module_Stmt(StmtBase, WORDClsBase):  # R1105
    """
    <module-stmt> = MODULE <module-name>
    """
    subclass_names = []
    use_names = ['Module_Name']

    @staticmethod
    def match(string):
        return WORDClsBase.match('MODULE', Module_Name, string,
                                 require_cls=True)

    def get_name(self):
        return self.items[1]


class End_Module_Stmt(EndStmtBase):  # R1106
    """
    <end-module-stmt> = END [ MODULE [ <module-name> ] ]
    """
    subclass_names = []
    use_names = ['Module_Name']

    @staticmethod
    def match(string):
        return EndStmtBase.match('MODULE', Module_Name, string)


class Module_Subprogram_Part(BlockBase):  # R1107
    """
    <module-subprogram-part> = <contains-stmt>
                                   <module-subprogram>
                                   [ <module-subprogram> ]...
    """
    subclass_names = []
    use_names = ['Contains_Stmt', 'Module_Subprogram']

    @staticmethod
    def match(reader):
        return BlockBase.match(Contains_Stmt, [Module_Subprogram],
                               None, reader)


class Module_Subprogram(Base):  # R1108
    """
    <module-subprogram> = <function-subprogram>
                          | <subroutine-subprogram>
    """
    subclass_names = ['Function_Subprogram', 'Subroutine_Subprogram']


class Use_Stmt(StmtBase):  # pylint: disable=invalid-name
    '''
    Fortran 2003 rule R1109

    use-stmt is USE [ [ , module-nature ] :: ] module-name [ , rename-list ]
             or USE [ [ , module-nature ] :: ] module-name ,
                 ONLY : [ only-list ]

    '''
    subclass_names = []
    use_names = ['Module_Nature', 'Module_Name', 'Rename_List', 'Only_List']

    @staticmethod
    def match(string):
        '''
        :param str string: Fortran code to check for a match
        :return: 5-tuple containing strings and instances of the classes
                 describing a module (optional module nature, optional
                 double colon delimiter, mandatory module name, optional
                 "ONLY" specification and optional "Rename" or "Only" list)
        :rtype: 5-tuple of objects (module name and 4 optional)
        '''
        line = string.strip()
        # Incorrect 'USE' statement or line too short
        if line[:3].upper() != 'USE':
            return
        line = line[3:]
        # Empty string after 'USE'
        if not line:
            return
        # No separation between 'USE' statement and its specifiers
        if line[0].isalnum():
            return
        line = line.lstrip()
        i = line.find('::')
        nature = None
        dcolon = None
        if i != -1:
            # The nature of the module ("intrinsic" or
            # "non-intrinsic") is specified
            dcolon = '::'
            if line.startswith(','):
                line_nat = line[1:i].strip()
                # Missing Module_Nature between ',' and '::'
                if not line_nat:
                    return
                nature = Module_Nature(line_nat)
            line = line[i+2:].lstrip()
            # No Module_Name after 'USE, Module_Nature ::'
            if not line:
                return
        else:
            # Check for missing '::' after Module_Nature
            items = re.findall(r"[\w']+", line)
            for item in items:
                try:
                    nature = Module_Nature(item)
                except NoMatchError:
                    pass
            # Missing '::' after Module_Nature
            if nature is not None:
                return

        position = line.find(',')
        if position == -1:
            return nature, dcolon, Module_Name(line), '', None
        name = line[:position].rstrip()
        # Missing Module_Name before Only_List
        if not name:
            return
        name = Module_Name(name)
        line = line[position+1:].lstrip()
        # Missing 'ONLY' specification after 'USE Module_Name,'
        if not line:
            return
        if line[:4].upper() == 'ONLY':
            line = line[4:].lstrip()
            if not line:
                # Expected ':' but there is nothing after the 'ONLY'
                # specification
                return
            if line[0] != ':':
                # Expected ':' but there is a different character
                # after the 'ONLY' specification
                return
            line = line[1:].lstrip()
            if not line:
                # Missing Only_List after 'USE Module_Name, ONLY:'
                return nature, dcolon, name, ', ONLY:', None
            return nature, dcolon, name, ', ONLY:', Only_List(line)
        return nature, dcolon, name, ',', Rename_List(line)

    def tostr(self):
        '''
        :return: parsed representation of "USE" statement
        :rtype: string
        :raises InternalError: if items array is not the expected size
        :raises InternalError: if items array[2] is not a string or is an \
                               empty string
        :raises InternalError: if items array[3] is 'None' as it should be \
                               a string
        '''
        if len(self.items) != 5:
            raise InternalError(
                "Use_Stmt.tostr(). 'Items' should be of size 5 but found "
                "'{0}'.".format(len(self.items)))
        if not self.items[2]:
            raise InternalError("Use_Stmt.tostr(). 'Items' entry 2 should "
                                "be a module name but it is empty")
        if self.items[3] is None:
            raise InternalError("Use_Stmt.tostr(). 'Items' entry 3 should "
                                "be a string but found 'None'")
        usestmt = 'USE'
        # Add optional Module_Nature ("INTRINSIC" or "NON_INTRINSIC")
        # followed by a double colon to "USE" statement
        if self.items[0] and self.items[1]:
            usestmt += ", {0} {1}".format(self.items[0], self.items[1])
        # Add optional double colon after "USE" statement without
        # Module_Nature (valid Fortran)
        elif not self.items[0] and self.items[1]:
            usestmt += " {0}".format(self.items[1])
        # Add Module_Name and optional "ONLY" specifier if present
        usestmt += " {0}{1}".format(self.items[2], self.items[3])
        # Add optional Only_List or Rename_List if present
        if self.items[4] is not None:
            usestmt += " {0}".format(self.items[4])
        return usestmt


class Module_Nature(STRINGBase):  # pylint: disable=invalid-name
    """
    R1110

    <module-nature> = INTRINSIC
                      | NON_INTRINSIC
    """
    subclass_names = []

    @staticmethod
    def match(string):
        '''
        :param str string: Fortran code to check for a match
        :return: keyword describing module nature ("INTRINSIC" or
                 "NON_INTRINSIC") or nothing if no match is found
        :rtype: string
        '''
        return STRINGBase.match(['INTRINSIC', 'NON_INTRINSIC'], string)


class Rename(Base):  # R1111
    """
    <rename> = <local-name> => <use-name>
               | OPERATOR(<local-defined-operator>) =>
                 OPERATOR(<use-defined-operator>)
    """
    subclass_names = []
    use_names = ['Local_Name', 'Use_Name', 'Local_Defined_Operator',
                 'Use_Defined_Operator']

    def match(string):
        s = string.split('=>', 1)
        if len(s) != 2:
            return
        lhs, rhs = s[0].rstrip(), s[1].lstrip()
        if not lhs or not rhs:
            return
        if lhs[:8].upper() == 'OPERATOR' and rhs[:8].upper() == 'OPERATOR':
            tmp = lhs[8:].lstrip()
            r = rhs[8:].lstrip()
            if tmp and r and tmp[0] + tmp[-1] == '()':
                if r[0]+r[-1] != '()':
                    return
                tmp = tmp[1:-1].strip()
                r = r[1:-1].strip()
                if not tmp or not r:
                    return
                return 'OPERATOR', Local_Defined_Operator(tmp), \
                    Use_Defined_Operator(r)
        return None, Local_Name(lhs), Use_Name(rhs)
    match = staticmethod(match)

    def tostr(self):
        if not self.items[0]:
            return '%s => %s' % self.items[1:]
        return '%s(%s) => %s(%s)' % (self.items[0], self.items[1],
                                     self.items[0], self.items[2])


class Only(Base):  # R1112
    """
    <only> = <generic-spec>
             | <only-use-name>
             | <rename>
    """
    subclass_names = ['Generic_Spec', 'Only_Use_Name', 'Rename']


class Only_Use_Name(Base):  # R1113
    """
    <only-use-name> = <name>
    """
    subclass_names = ['Name']


class Local_Defined_Operator(Base):  # R1114
    """
    <local-defined-operator> = <defined-unary-op>
                               | <defined-binary-op>
    """
    subclass_names = ['Defined_Unary_Op', 'Defined_Binary_Op']


class Use_Defined_Operator(Base):  # R1115
    """
    <use-defined-operator> = <defined-unary-op>
                             | <defined-binary-op>
    """
    subclass_names = ['Defined_Unary_Op', 'Defined_Binary_Op']


class Block_Data(BlockBase):  # R1116
    """
::
    <block-data> = <block-data-stmt>
                       [ <specification-part> ]
                       <end-block-data-stmt>
    """
    subclass_names = []
    use_names = ['Block_Data_Stmt', 'Specification_Part',
                 'End_Block_Data_Stmt']

    @staticmethod
    def match(reader):
        return BlockBase.match(
            Block_Data_Stmt, [Specification_Part],
            End_Block_Data_Stmt, reader)


class Block_Data_Stmt(StmtBase):  # R1117
    """
::
    <block-data-stmt> = BLOCK DATA [ <block-data-name> ]
    """
    subclass_names = []
    use_names = ['Block_Data_Name']

    @staticmethod
    def match(string):
        if string[:5].upper() != 'BLOCK':
            return
        line = string[5:].lstrip()
        if line[:4].upper() != 'DATA':
            return
        line = line[4:].lstrip()
        if not line:
            return (None,)
        return (Block_Data_Name(line),)

    def tostr(self):
        if self.items[0] is None:
            return 'BLOCK DATA'
        return 'BLOCK DATA %s' % self.items

    def get_name(self):
        return self.items[0]


class End_Block_Data_Stmt(EndStmtBase):  # R1118
    """
::
    <end-block-data-stmt> = END [ BLOCK DATA [ <block-data-name> ] ]
    """
    subclass_names = []
    use_names = ['Block_Data_Name']

    @staticmethod
    def match(string):
        return EndStmtBase.match('BLOCK DATA', Block_Data_Name, string)


#
# SECTION 12
#


class Interface_Block(BlockBase):  # R1201
    """
::
    <interface-block> = <interface-stmt>
                            [ <interface-specification> ]...
                            <end-interface-stmt>
    """
    subclass_names = []
    use_names = ['Interface_Stmt', 'Interface_Specification',
                 'End_Interface_Stmt']

    @staticmethod
    def match(reader):
        return BlockBase.match(
            Interface_Stmt, [Interface_Specification],
            End_Interface_Stmt, reader)


class Interface_Specification(Base):  # R1202
    """
    <interface-specification> = <interface-body>
                                | <procedure-stmt>
    """
    subclass_names = ['Interface_Body', 'Procedure_Stmt']


class Interface_Stmt(StmtBase):  # R1203
    """
::
    <interface-stmt> = INTERFACE [ <generic-spec> ]
                       | ABSTRACT INTERFACE

Attributes
----------
items : ({Generic_Spec, 'ABSTRACT'},)
    """
    subclass_names = []
    use_names = ['Generic_Spec']

    @staticmethod
    def match(string):
        if string[:9].upper() == 'INTERFACE':
            line = string[9:].strip()
            if not line:
                return (None,)
            return (Generic_Spec(line),)
        if string[:8].upper() == 'ABSTRACT':
            line = string[8:].strip()
            if line.upper() == 'INTERFACE':
                return ('ABSTRACT',)

    def tostr(self):
        if self.items[0] == 'ABSTRACT':
            return 'ABSTRACT INTERFACE'
        if self.items[0] is None:
            return 'INTERFACE'
        return 'INTERFACE %s' % (self.items[0])


class End_Interface_Stmt(EndStmtBase):  # R1204
    """
::
    <end-interface-stmt> = END INTERFACE [ <generic-spec> ]

Attributes
----------
items : (Generic_Spec, )
    """
    subclass_names = []
    use_names = ['Generic_Spec']

    def match(string):
        return EndStmtBase.match(
            'INTERFACE', Generic_Spec, string, require_stmt_type=True)
    match = staticmethod(match)


class Function_Body(BlockBase):
    """
::
    <function-body> = <function-stmt>
                        [ <specification-part> ]
                      <end-function-stmt>
    """
    subclass_names = []
    use_names = ['Function_Stmt', 'Specification_Part', 'End_Function_Stmt']

    @staticmethod
    def match(reader):
        return BlockBase.match(
            Function_Stmt, [Specification_Part],
            End_Function_Stmt, reader)


class Subroutine_Body(BlockBase):
    """
::
    <subroutine-body> = <subroutine-stmt>
                        [ <specification-part> ]
                      <end-subroutine-stmt>
    """
    subclass_names = []
    use_names = ['Subroutine_Stmt', 'Specification_Part',
                 'End_Subroutine_Stmt']

    @staticmethod
    def match(reader):
        return BlockBase.match(
            Subroutine_Stmt, [Specification_Part],
            End_Subroutine_Stmt, reader)


class Interface_Body(Base):  # R1205
    """
::
    <interface-body> = <function-body> | <subroutine-body>

See also
--------
Function_Body, Subroutine_Body
    """
    subclass_names = ['Function_Body', 'Subroutine_Body']
    use_names = []


class Procedure_Stmt(StmtBase):  # R1206
    """
::
    <procedure-stmt> = [ MODULE ] PROCEDURE <procedure-name-list>

Attributes
----------
items : (Procedure_Name_List, )
    """
    subclass_names = []
    use_names = ['Procedure_Name_List']

    @staticmethod
    def match(string):
        if string[:6].upper() == 'MODULE':
            line = string[6:].lstrip()
        else:
            line = string
        if line[:9].upper() != 'PROCEDURE':
            return
        line = line[9:].lstrip()
        return (Procedure_Name_List(line),)

    def tostr(self):
        return 'MODULE PROCEDURE %s' % (self.items[0])


class Generic_Spec(Base):  # R1207
    """
::
    <generic-spec> = <generic-name>
                     | OPERATOR ( <defined-operator> )
                     | ASSIGNMENT ( = )
                     | <dtio-generic-spec>
Attributes
----------
items : ({'OPERATOR', 'ASSIGNMENT'}, {Defined_Operator, '='})
    """
    subclass_names = ['Generic_Name', 'Dtio_Generic_Spec']
    use_names = ['Defined_Operator']

    @staticmethod
    def match(string):
        if string[:8].upper() == 'OPERATOR':
            line = string[8:].lstrip()
            if not line or line[0] != '(' or line[-1] != ')':
                return
            return 'OPERATOR', Defined_Operator(line[1:-1].strip())
        if string[:10].upper() == 'ASSIGNMENT':
            line = string[10:].lstrip()
            if not line or line[0] != '(' or line[-1] != ')':
                return
            if line[1:-1].strip() == '=':
                return 'ASSIGNMENT', '='

    def tostr(self):
        return '%s(%s)' % (self.items)


class Dtio_Generic_Spec(Base):  # R1208
    """
::
    <dtio-generic-spec> = READ ( FORMATTED )
                          | READ ( UNFORMATTED )
                          | WRITE ( FORMATTED )
                          | WRITE ( UNFORMATTED )
Attributes
----------
items : (str, )
    """
    subclass_names = []

    @staticmethod
    def match(string):
        for rw in ['READ', 'WRITE']:
            if string[:len(rw)].upper() == rw:
                line = string[len(rw):].lstrip()
                if not line:
                    return
                if line[0] != '(' or line[-1] != ')':
                    return
                line = line[1:-1].strip().upper()
                if line in ['FORMATTED', 'UNFORMATTED']:
                    return ('%s(%s)' % (rw, line),)

    def tostr(self):
        return '%s' % (self.items[0])


class Import_Stmt(StmtBase, WORDClsBase):  # pylint: disable=invalid-name
    '''
    Fortran 2003 rule R1209
    import-stmt is IMPORT [[ :: ] import-name-list ]

    C1210 (R1209) The IMPORT statement is allowed only in an
    interface-body. Note, this constraint is not currently enforced.

    C1211 (R1209) Each import-name shall be the name of an entity in
    the host scoping unit. This constraint is not currently enforced
    and can not be generally enforced as the name may come from a use
    statement without an only clause.

    '''
    subclass_names = []
    use_names = ['Import_Name_List']
    tostr = WORDClsBase.tostr_a

    @staticmethod
    def match(string):
        '''
        Implements the matching for the import-stmt rule.

        Makes use of the WORDClsBase base class.

        :param str string: the string to match.

        :returns: None if there is no match, otherwise a tuple of size \
            2 containing the string `IMPORT` as the first entry and \
            an object of type `Import_Name_List` if names are \
            specified in the string or `None` if not.

        :rtype: None, or (str, \
            :py:class:`fparser.two.Fortran2003.Import_Name_List`) or \
            (str, None)

        '''
        return WORDClsBase.match(
            'IMPORT', Import_Name_List, string, colons=True,
            require_cls=False)


class External_Stmt(StmtBase, WORDClsBase):  # R1210
    """
    <external-stmt> = EXTERNAL [ :: ] <external-name-list>
    """
    subclass_names = []
    use_names = ['External_Name_List']

    def match(string):
        return WORDClsBase.match(
            'EXTERNAL', External_Name_List, string,
            colons=True, require_cls=True)
    match = staticmethod(match)
    tostr = WORDClsBase.tostr_a


class Procedure_Declaration_Stmt(StmtBase):  # R1211
    """
::
    <procedure-declaration-stmt> = PROCEDURE ( [ <proc-interface> ] )
        [ [ , <proc-attr-spec> ]... :: ] <proc-decl-list>

Attributes
----------
items : (Proc_Interface, Proc_Attr_Spec_List, Proc_Decl_List)
    """
    subclass_names = []
    use_names = ['Proc_Interface', 'Proc_Attr_Spec_List', 'Proc_Decl_List']

    @staticmethod
    def match(string):
        if string[:9].upper() != 'PROCEDURE':
            return
        line = string[9:].lstrip()
        if not line.startswith('('):
            return
        line, repmap = string_replace_map(line)
        i = line.find(')')
        if i == -1:
            return
        tmp = line[1:i].strip()
        proc_interface = Proc_Interface(repmap(tmp)) if tmp else None
        line = line[i+1:].lstrip()
        i = line.find('::')
        proc_attr_spec_list = None
        if i != -1:
            tmp = line[:i].rstrip()
            if tmp and tmp[0] == ',':
                proc_attr_spec_list = Proc_Attr_Spec_List(
                    repmap(tmp[1:].lstrip()))
            line = line[i+2:].lstrip()
        return proc_interface, proc_attr_spec_list, \
            Proc_Decl_List(repmap(line))

    def tostr(self):
        r = 'PROCEDURE'
        if self.items[0] is not None:
            r += '(%s)' % (self.items[0])
        else:
            r += '()'
        if self.items[1] is not None:
            r += ', %s ::' % (self.items[1])
        return '%s %s' % (r, self.items[2])


class Proc_Interface(Base):  # R1212
    """
    <proc-interface> = <interface-name>
                       | <declaration-type-spec>
    """
    subclass_names = ['Interface_Name', 'Declaration_Type_Spec']


class Proc_Attr_Spec(Base):  # R1213
    """
    <proc-attr-spec> = <access-spec>
                       | <proc-language-binding-spec>
                       | INTENT ( <intent-spec> )
                       | OPTIONAL
                       | POINTER
                       | PROTECTED
                       | SAVE

Attributes
----------
items : ({'INTENT', 'OPTIONAL', 'POINTER', 'PROTECTED', 'SAVE'}, Intent_Spec)
    """
    subclass_names = ['Access_Spec', 'Proc_Language_Binding_Spec']
    use_names = ['Intent_Spec']

    @staticmethod
    def match(string):
        '''
        Matches procedure arguments.

        :param str string: Candidate string.
        :return: Discovered arguments.
        :rtype: tuple, str or None
        '''
        if string[:6].upper() == 'INTENT':
            line = string[6:].lstrip()
            if not line:
                return
            if line[0] != '(' or line[-1] != ')':
                return
            return 'INTENT', Intent_Spec(line[1:-1].strip())
        if len(string) == 8 and string.upper() == 'OPTIONAL':
            return 'OPTIONAL', None
        if len(string) == 7 and string.upper() == 'POINTER':
            return 'POINTER', None
        if len(string) == 9 and string.upper() == 'PROTECTED':
            return 'PROTECTED', None
        if len(string) == 4 and string.upper() == 'SAVE':
            return 'SAVE', None

    def tostr(self):
        if self.items[1] is None:
            return '%s' % (self.items[0])
        return '%s(%s)' % (self.items)


class Proc_Decl(BinaryOpBase):  # R1214
    """
::
    <proc-decl> = <procedure-entity-name> [ => <null-init> ]

Attributes
----------
items : (Procedure_Entity_Name, Null_Init)
    """
    subclass_names = ['Procedure_Entity_Name']
    use_names = ['Null_Init']

    def match(string):
        return BinaryOpBase.match(Procedure_Entity_Name, '=>',
                                  Null_Init, string)
    match = staticmethod(match)


class Interface_Name(Base):  # R1215
    """
    <interface-name> = <name>
    """
    subclass_names = ['Name']


class Intrinsic_Stmt(StmtBase, WORDClsBase):  # R1216
    """
    <intrinsic-stmt> = INTRINSIC [ :: ] <intrinsic-procedure-name-list>
    """
    subclass_names = []
    use_names = ['Intrinsic_Procedure_Name_List']

    def match(string):
        return WORDClsBase.match(
            'INTRINSIC', Intrinsic_Procedure_Name_List,
            string, colons=True, require_cls=True)
    match = staticmethod(match)
    tostr = WORDClsBase.tostr_a


class Function_Reference(CallBase):  # R1217
    """
    <function-reference> = <procedure-designator>
        ( [ <actual-arg-spec-list> ] )
    """
    subclass_names = []
    use_names = ['Procedure_Designator', 'Actual_Arg_Spec_List']

    def match(string):
        return CallBase.match(
            Procedure_Designator, Actual_Arg_Spec_List, string)
    match = staticmethod(match)


class Intrinsic_Name(STRINGBase):  # No explicit rule
    '''Represents the name of a Fortran intrinsic function.

    All generic intrinsic names are specified as keys in the
    `generic_function_names` dictionary, with their values indicating
    the minimum and maximum number of arguments allowed for this
    intrinsic function. A `-1` indicates an unlimited number of
    arguments. The names are split into the categories specified in
    the Fortran2003 specification document.

    All specific intrinsic names (which have a different name to their
    generic counterpart) are specified as keys in the
    `specific_function_names` dictionary, with their values indicating
    which generic function they are associated with.

    '''

    numeric_names = {
        "ABS": {"min": 1, "max": 1}, "AIMAG": {"min": 1, "max": 1},
        "AINT": {"min": 1, "max": 2}, "ANINT": {"min": 1, "max": 2},
        "CEILING": {"min": 1, "max": 2}, "CMPLX": {"min": 1, "max": 3},
        "CONJG": {"min": 1, "max": 1}, "DBLE": {"min": 1, "max": 1},
        "DIM": {"min": 2, "max": 2}, "DPROD": {"min": 2, "max": 2},
        "FLOOR": {"min": 1, "max": 2}, "INT": {"min": 1, "max": 2},
        "MAX": {"min": 2, "max": None}, "MIN": {"min": 2, "max": None},
        "MOD": {"min": 2, "max": 2}, "MODULO": {"min": 2, "max": 2},
        "NINT": {"min": 1, "max": 2}, "REAL": {"min": 1, "max": 2},
        "SIGN": {"min": 2, "max": 2}}

    mathematical_names = {
        "ACOS": {"min": 1, "max": 1}, "ASIN": {"min": 1, "max": 1},
        "ATAN": {"min": 1, "max": 1}, "ATAN2": {"min": 2, "max": 2},
        "COS": {"min": 1, "max": 1}, "COSH": {"min": 1, "max": 1},
        "EXP": {"min": 1, "max": 1}, "LOG": {"min": 1, "max": 1},
        "LOG10": {"min": 1, "max": 1}, "SIN": {"min": 1, "max": 1},
        "SINH": {"min": 1, "max": 1}, "SQRT": {"min": 1, "max": 1},
        "TAN": {"min": 1, "max": 1}, "TANH": {"min": 1, "max": 1}}

    # Removed max and min from this dictionary as they already appear
    # in numeric_function_names.
    character_names = {
        "ACHAR": {"min": 1, "max": 2}, "ADJUSTL": {"min": 1, "max": 1},
        "ADJUSTR": {"min": 1, "max": 1}, "CHAR": {"min": 1, "max": 2},
        "IACHAR": {"min": 1, "max": 2}, "ICHAR": {"min": 1, "max": 2},
        "INDEX": {"min": 2, "max": 4}, "LEN_TRIM": {"min": 1, "max": 2},
        "LGE": {"min": 2, "max": 2}, "LGT": {"min": 2, "max": 2},
        "LLE": {"min": 2, "max": 2}, "LLT": {"min": 2, "max": 2},
        "REPEAT": {"min": 2, "max": 2}, "SCAN": {"min": 2, "max": 4},
        "TRIM": {"min": 1, "max": 1}, "VERIFY": {"min": 2, "max": 4}}

    kind_names = {
        "KIND": {"min": 1, "max": 1},
        "SELECTED_CHAR_KIND": {"min": 1, "max": 1},
        "SELECTED_INT_KIND": {"min": 1, "max": 1},
        "SELECTED_REAL_KIND": {"min": 1, "max": 2}}

    miscellaneous_type_conversion_names = {
        "LOGICAL": {"min": 1, "max": 2},
        "TRANSFER": {"min": 2, "max": 3}}

    numeric_inquiry_names = {
        "DIGITS": {"min": 1, "max": 1},
        "EPSILON": {"min": 1, "max": 1},
        "HUGE": {"min": 1, "max": 1},
        "MAXEXPONENT": {"min": 1, "max": 1},
        "MINEXPONENT": {"min": 1, "max": 1},
        "PRECISION": {"min": 1, "max": 1},
        "RADIX": {"min": 1, "max": 1},
        "RANGE": {"min": 1, "max": 1},
        "TINY": {"min": 1, "max": 1}}

    array_inquiry_names = {
        "LBOUND": {"min": 1, "max": 3},
        "SHAPE": {"min": 1, "max": 2},
        "SIZE": {"min": 1, "max": 3},
        "UBOUND": {"min": 1, "max": 3}}

    other_inquiry_names = {
        "ALLOCATED": {"min": 1, "max": 1},
        "ASSOCIATED": {"min": 1, "max": 2},
        "BIT_SIZE": {"min": 1, "max": 1},
        "EXTENDS_TYPE_OF": {"min": 2, "max": 2},
        "LEN": {"min": 1, "max": 2},
        "NEW_LINE": {"min": 1, "max": 1},
        "PRESENT": {"min": 1, "max": 1},
        "SAME_TYPE_AS": {"min": 2, "max": 2}}

    bit_manipulation_names = {
        "BTEST": {"min": 2, "max": 2},
        "IAND": {"min": 2, "max": 2},
        "IBCLR": {"min": 2, "max": 2},
        "IBITS": {"min": 3, "max": 3},
        "IBSET": {"min": 2, "max": 2},
        "IEOR": {"min": 2, "max": 2},
        "IOR": {"min": 2, "max": 2},
        "ISHFT": {"min": 2, "max": 2},
        "ISHFTC": {"min": 2, "max": 3},
        "MVBITS": {"min": 5, "max": 5},
        "NOT": {"min": 1, "max": 1}}

    floating_point_manipulation_names = {
        "EXPONENT": {"min": 1, "max": 1},
        "FRACTION": {"min": 1, "max": 1},
        "NEAREST": {"min": 2, "max": 2},
        "RRSPACING": {"min": 1, "max": 1},
        "SCALE": {"min": 2, "max": 2},
        "SET_EXPONENT": {"min": 2, "max": 2},
        "SPACING": {"min": 1, "max": 1}}

    vector_and_matrix_multiply_names = {
        "DOT_PRODUCT": {"min": 2, "max": 2},
        "MATMUL": {"min": 2, "max": 2}}

    array_reduction_names = {
        "ALL": {"min": 1, "max": 2},
        "ANY": {"min": 1, "max": 2},
        "COUNT": {"min": 1, "max": 3},
        "MAXVAL": {"min": 1, "max": 3},
        "MINVAL": {"min": 1, "max": 3},
        "PRODUCT": {"min": 1, "max": 3},
        "SUM": {"min": 1, "max": 3}}

    array_construction_names = {
        "CSHIFT": {"min": 2, "max": 3},
        "EOSHIFT": {"min": 2, "max": 4},
        "MERGE": {"min": 3, "max": 3},
        "PACK": {"min": 2, "max": 3},
        "RESHAPE": {"min": 2, "max": 4},
        "SPREAD": {"min": 3, "max": 3},
        "TRANSPOSE": {"min": 1, "max": 1},
        "UNPACK": {"min": 3, "max": 3}}

    array_location_names = {
        "MAXLOC": {"min": 1, "max": 4},
        "MINLOC": {"min": 1, "max": 4}}

    null_names = {
        "NULL": {"min": 0, "max": 1}}

    allocation_transfer_names = {
        "MOVE_ALLOC": {"min": 2, "max": 2}}

    random_number_names = {
        "RANDOM_NUMBER": {"min": 1, "max": 1},
        "RANDOM_SEED": {"min": 0, "max": 3}}

    system_environment_names = {
        "COMMAND_ARGUMENT_COUNT": {"min": 0, "max": 0},
        "CPU_TIME": {"min": 1, "max": 1},
        "DATE_AND_TIME": {"min": 0, "max": 4},
        "GET_COMMAND": {"min": 0, "max": 3},
        "GET_COMMAND_ARGUMENT": {"min": 1, "max": 4},
        "GET_ENVIRONMENT_VARIABLE": {"min": 1, "max": 5},
        "IS_IOSTAT_END": {"min": 1, "max": 1},
        "IS_IOSTAT_EOR": {"min": 1, "max": 1},
        "SYSTEM_CLOCK": {"min": 0, "max": 3}}

    # A map from specific function names to their generic equivalent.
    specific_function_names = {
        "ALOG": "LOG", "ALOG10": "LOG10", "AMAX0": "MAX", "AMAX1": "MAX",
        "AMIN0": "MIN", "AMIN1": "MIN", "AMOD": "MOD", "CABS": "ABS",
        "CCOS": "COS", "CEXP": "EXP", "CLOG": "LOG", "CSIN": "SIN",
        "CSQRT": "SQRT", "DABS": "ABS", "DACOS": "ACOS", "DASIN": "ASIN",
        "DATAN": "ATAN", "DATAN2": "ATAN2", "DCOS": "COS", "DCOSH": "COSH",
        "DDIM": "DIM", "DEXP": "EXP", "DINT": "AINT", "DLOG": "LOG",
        "DLOG10": "LOG10", "DMAX1": "MAX", "DMIN1": "MIN", "DMOD": "MOD",
        "DNINT": "ANINT", "DSIGN": "SIGN", "DSIN": "SIN", "DSINH": "SINH",
        "DSQRT": "SQRT", "DTAN": "TAN", "DTANH": "TANH", "FLOAT": "REAL",
        "IABS": "ABS", "IDIM": "DIM", "IDINT": "INT", "IDNINT": "NINT",
        "IFIX": "INT", "ISIGN": "SIGN", "MAX0": "MAX", "MAX1": "MAX",
        "MIN0": "MIN", "MIN1": "MIN", "SNGL": "REAL"}

    generic_function_names = {}
    generic_function_names.update(numeric_names)
    generic_function_names.update(mathematical_names)
    generic_function_names.update(character_names)
    generic_function_names.update(kind_names)
    generic_function_names.update(miscellaneous_type_conversion_names)
    generic_function_names.update(numeric_inquiry_names)
    generic_function_names.update(array_inquiry_names)
    generic_function_names.update(other_inquiry_names)
    generic_function_names.update(bit_manipulation_names)
    generic_function_names.update(floating_point_manipulation_names)
    generic_function_names.update(vector_and_matrix_multiply_names)
    generic_function_names.update(array_reduction_names)
    generic_function_names.update(array_construction_names)
    generic_function_names.update(array_location_names)
    generic_function_names.update(null_names)
    generic_function_names.update(allocation_transfer_names)
    generic_function_names.update(random_number_names)
    generic_function_names.update(system_environment_names)

    # A list of all function names
    function_names = (list(generic_function_names.keys()) +
                      list(specific_function_names.keys()))

    subclass_names = []

    @staticmethod
    def match(string):
        '''Attempt to match the input `string` with the intrinsic function
        names defined in `generic_function_names` or
        `specific_function_names`. If there is a match the resultant
        string will be converted to upper case.

        :param str string: The pattern to be matched.

        :returns: A tuple containing the matched string (converted to \
        upper case) if there is a match or None if there is not.
        :rtype: (str,) or NoneType

        '''
        return STRINGBase.match(Intrinsic_Name.function_names, string)


class Intrinsic_Function_Reference(CallBase):  # No explicit rule
    '''Represents Fortran intrinsics.

    function-reference is intrinsic-name ( [ actual-arg-spec-list ] )

    '''
    subclass_names = []
    use_names = ['Intrinsic_Name', 'Actual_Arg_Spec_List']

    @staticmethod
    def match(string):
        '''Match the string as an intrinsic function. Also check that the
        number of arguments provided matches the number expected by
        the intrinsic.

        :param str string: the string to match with the pattern rule.

        :return: a tuple of size 2 containing the name of the \
        intrinsic and its arguments if there is a match, or None if \
        there is not.
        :rtype: (:py:class:`fparser.two.Fortran2003.Intrinsic_Name`, \
        :py:class:`fparser.two.Fortran2003.Actual_Arg_Spec_List`) or \
        NoneType

        :raises InternalSyntaxError: If the number of arguments \
        provided does not match the number of arguments expected by \
        the intrinsic.

        '''
        result = CallBase.match(
            Intrinsic_Name, Actual_Arg_Spec_List, string)
        if result:
            # There is a match so check the number of args provided
            # matches the number of args expected by the intrinsic.
            function_name = str(result[0])
            function_args = result[1]
            # This if/else will not be needed once issue #170 has been
            # addressed.
            if isinstance(function_args, Actual_Arg_Spec_List):
                nargs = len(function_args.items)
            elif function_args is None:
                nargs = 0
            else:
                nargs = 1

            if function_name in Intrinsic_Name.specific_function_names.keys():
                # If this is a specific function then use its generic
                # name to test min and max number of arguments.
                test_name = Intrinsic_Name.specific_function_names[
                    function_name]
            else:
                test_name = function_name

            min_nargs = Intrinsic_Name.generic_function_names[test_name]["min"]
            max_nargs = Intrinsic_Name.generic_function_names[test_name]["max"]

            if max_nargs is None:
                if nargs < min_nargs:
                    # None indicates an unlimited number of arguments
                    raise InternalSyntaxError(
                        "Intrinsic '{0}' expects at least {1} args but found "
                        "{2}.".format(function_name, min_nargs, nargs))
                # The number of arguments is valid. Return here as
                # further tests will fail due to max_args being
                # None.
                return result
            if min_nargs == max_nargs and nargs != min_nargs:
                raise InternalSyntaxError(
                    "Intrinsic '{0}' expects {1} arg(s) but found {2}."
                    "".format(function_name, min_nargs, nargs))
            if min_nargs < max_nargs and (nargs < min_nargs or
                                          nargs > max_nargs):
                raise InternalSyntaxError(
                    "Intrinsic '{0}' expects between {1} and {2} args but "
                    "found {3}.".format(function_name, min_nargs, max_nargs,
                                        nargs))
        return result


class Call_Stmt(StmtBase):  # R1218
    """
    <call-stmt> = CALL <procedure-designator>
                  [ ( [ <actual-arg-spec-list> ] ) ]

Attributes
----------
items : (Procedure_Designator, Actual_Arg_Spec_List)
    """
    subclass_names = []
    use_names = ['Procedure_Designator', 'Actual_Arg_Spec_List']

    def match(string):
        if string[:4].upper() != 'CALL':
            return
        line, repmap = string_replace_map(string[4:].lstrip())
        if line.endswith(')'):
            i = line.rfind('(')
            if i == -1:
                return
            args = repmap(line[i+1:-1].strip())
            if args:
                return Procedure_Designator(repmap(line[:i].rstrip())), \
                       Actual_Arg_Spec_List(args)
            return Procedure_Designator(repmap(line[:i].rstrip())), None
        return Procedure_Designator(string[4:].lstrip()), None
    match = staticmethod(match)

    def tostr(self):
        if self.items[1] is None:
            return 'CALL %s' % (self.items[0])
        return 'CALL %s(%s)' % self.items


class Procedure_Designator(BinaryOpBase):  # R1219
    """
    <procedure-designator> = <procedure-name>
                             | <proc-component-ref>
                             | <data-ref> % <binding-name>
    """
    subclass_names = ['Procedure_Name', 'Proc_Component_Ref']
    use_names = ['Data_Ref', 'Binding_Name']

    def match(string):
        return BinaryOpBase.match(Data_Ref, pattern.percent_op.named(),
                                  Binding_Name, string)
    match = staticmethod(match)


class Actual_Arg_Spec(KeywordValueBase):  # R1220
    """
    <actual-arg-spec> = [ <keyword> = ] <actual-arg>
    """
    subclass_names = ['Actual_Arg']
    use_names = ['Keyword']

    @staticmethod
    def match(string):
        return KeywordValueBase.match(Keyword, Actual_Arg, string)


class Actual_Arg(Base):  # R1221
    """
    <actual-arg> = <expr>
                 | <variable>
                 | <procedure-name>
                 | <proc-component-ref>
                 | <alt-return-spec>
    """
    subclass_names = ['Expr',
                      'Procedure_Name',
                      'Proc_Component_Ref',
                      'Alt_Return_Spec',
                      'Variable']


class Alt_Return_Spec(Base):  # R1222
    """
    <alt-return-spec> = * <label>
    """
    subclass_names = []
    use_names = ['Label']

    def match(string):
        if not string.startswith('*'):
            return
        line = string[1:].lstrip()
        if not line:
            return
        return (Label(line),)
    match = staticmethod(match)

    def tostr(self):
        return '*%s' % (self.items[0])


class Function_Subprogram(BlockBase):  # R1223
    """
    <function-subprogram> = <function-stmt>
                               [ <specification-part> ]
                               [ <execution-part> ]
                               [ <internal-subprogram-part> ]
                            <end-function-stmt>
    """
    subclass_names = []
    use_names = ['Function_Stmt', 'Specification_Part', 'Execution_Part',
                 'Internal_Subprogram_Part', 'End_Function_Stmt']

    @staticmethod
    def match(reader):
        return BlockBase.match(Function_Stmt,
                               [Specification_Part,
                                Execution_Part,
                                Internal_Subprogram_Part],
                               End_Function_Stmt,
                               reader)


class Function_Stmt(StmtBase):  # R1224
    """
    <function-stmt> = [ <prefix> ] FUNCTION <function-name>
                      ( [ <dummy-arg-name-list> ] ) [ <suffix> ]

    C1242 (R1227) A prefix shall not specify ELEMENTAL if
    proc-language-binding-spec appears in the function-stmt or
    subroutine-stmt. The spec associates this constraint with R1227
    but it needs to be checked here.

    """
    subclass_names = []
    use_names = ['Prefix', 'Function_Name', 'Dummy_Arg_Name_List', 'Suffix']

    @staticmethod
    def match(string):
        line, repmap = string_replace_map(string)
        m = pattern.function.search(line)
        if m is None:
            return
        prefix = line[:m.start()].rstrip() or None
        if prefix is not None:
            prefix = Prefix(repmap(prefix))
        line = line[m.end():].lstrip()
        m = pattern.name.match(line)
        if m is None:
            return
        name = Function_Name(m.group())
        line = line[m.end():].lstrip()
        if not line.startswith('('):
            return
        i = line.find(')')
        if i == -1:
            return
        dummy_args = line[1:i].strip() or None
        if dummy_args is not None:
            dummy_args = Dummy_Arg_List(repmap(dummy_args))
        line = line[i+1:].lstrip()
        suffix = None
        if line:
            suffix = Suffix(repmap(line))
        if suffix:
            # A suffix may or may not contain a binding spec.
            binding_spec = walk(suffix, Language_Binding_Spec)
            # Check that we conform to C1242.
            if not c1242_valid(prefix, binding_spec):
                return None
        return prefix, name, dummy_args, suffix

    def tostr(self):
        prefix, name, dummy_args, suffix = self.items
        if prefix is not None:
            s = '%s FUNCTION %s' % (prefix, name)
        else:
            s = 'FUNCTION %s' % (name)
        if dummy_args is not None:
            s += '(%s)' % (dummy_args)
        else:
            s += '()'
        if suffix is not None:
            s += ' %s' % (suffix)
        return s


class Proc_Language_Binding_Spec(Base):  # 1225
    """
    <proc-language-binding-spec> = <language-binding-spec>
    """
    subclass_names = ['Language_Binding_Spec']


class Dummy_Arg_Name(Base):  # R1226
    """
    <dummy-arg-name> = <name>
    """
    subclass_names = ['Name']


class Prefix(SequenceBase):
    '''Fortran2003 rule R1227

    prefix is prefix-spec [ prefix-spec ] ...

    C1240 (R1227) A prefix shall contain at most one of each
    prefix-spec. Checked below.

    C1241 (R1227) A prefix shall not specify both ELEMENTAL and
    RECURSIVE. Checked below.

    C1242 (R1227) A prefix shall not specify ELEMENTAL if
    proc-language-binding-spec appears in the function-stmt or
    subroutine-stmt. This constraint can not be checked here, it is
    checked in R1224 and R1232.

    '''
    subclass_names = []

    @staticmethod
    def match(string):
        '''Match a space separated list of Prefix_Spec objects. Objects may be
        separated by 1 or more spaces.

        :returns: A tuple of size 2 containing the separator and a \
        tuple containing one or more Prefix_Spec objects if there is a \
        match and None if not.

        :rtype: (str, (:class:py:`fparser.two.Fortran2003.Prefix_Spec`,)) \
        or NoneType

        '''
        start_match_list = []
        end_match_list = []
        decl_spec_list = []
        keyword_list = []
        split = string.split()
        # Match prefix-spec (apart from declaration-type-spec) from
        # the left end of the string. These can be tokenised with a
        # simple split as they are guaranteed to not contain any
        # whitespace (as they are keywords).
        while split and split[0].upper() in Prefix_Spec.keywords:
            start_match_list.append(Prefix_Spec(split[0]))
            keyword_list.append(split[0].upper())
            split = split[1:]
        # Match prefix-spec (apart from declaration-type-spec) from
        # the right end of the string.
        while split and split[-1].upper() in Prefix_Spec.keywords:
            end_match_list.insert(0, Prefix_Spec(split[-1]))
            keyword_list.append(split[-1].upper())
            split = split[:-1]
        # What is remaining must be a declaration-type-spec (or is
        # empty) as only one of each prefix-spec is allowed in a
        # prefix (C1240). This may contain internal white space so
        # join the remaining parts together.
        remaining = " ".join(split)
        if remaining:
            decl_spec_list = [Declaration_Type_Spec(remaining)]
        if len(set(keyword_list)) != len(keyword_list):
            # C1240 A prefix shall contain at most one of each
            # prefix-spec. No need to check declaration-type-spec as
            # that is limited to at most one by design.
            return None
        if "ELEMENTAL" in keyword_list and "RECURSIVE" in keyword_list:
            # C1241 A prefix shall not specify both ELEMENTAL and RECURSIVE.
            return None
        result_list = start_match_list + decl_spec_list + end_match_list
        if result_list:
            return " ", tuple(result_list)
        # A prefix must contain at least one prefix-spec.
        return None


class Prefix_Spec(STRINGBase):  # R1228
    """
    <prefix-spec> = <declaration-type-spec>
                    | ELEMENTAL
                    | IMPURE
                    | MODULE
                    | PURE
                    | RECURSIVE
    """
    subclass_names = ['Declaration_Type_Spec']
    # issue #221. IMPURE and MODULE are Fortran2008.
    keywords = ['ELEMENTAL', 'IMPURE', 'MODULE', 'PURE', 'RECURSIVE']

    def match(string):
        '''
        Matches procedure prefixes.

        :param str string: Candidate string.
        :return: Discovered prefix.
        :rtype: str
        '''
        return STRINGBase.match(Prefix_Spec.keywords, string)
    match = staticmethod(match)


class Suffix(Base):  # R1229
    """
    <suffix> = <proc-language-binding-spec> [ RESULT ( <result-name> ) ]
               | RESULT ( <result-name> ) [ <proc-language-binding-spec> ]
    """
    subclass_names = ['Proc_Language_Binding_Spec']
    use_names = ['Result_Name']

    def match(string):
        if string[:6].upper() == 'RESULT':
            line = string[6:].lstrip()
            if not line.startswith('('):
                return
            i = line.find(')')
            if i == -1:
                return
            name = line[1:i].strip()
            if not name:
                return
            line = line[i+1:].lstrip()
            if line:
                return Result_Name(name), Proc_Language_Binding_Spec(line)
            return Result_Name(name), None
        if not string.endswith(')'):
            return
        i = string.rfind('(')
        if i == -1:
            return
        name = string[i+1:-1].strip()
        if not name:
            return
        line = string[:i].rstrip()
        if line[-6:].upper() != 'RESULT':
            return
        line = line[:-6].rstrip()
        if not line:
            return
        return Result_Name(name), Proc_Language_Binding_Spec(line)
    match = staticmethod(match)

    def tostr(self):
        if self.items[1] is None:
            return 'RESULT(%s)' % (self.items[0])
        return 'RESULT(%s) %s' % self.items


class End_Function_Stmt(EndStmtBase):  # R1230
    """
    <end-function-stmt> = END [ FUNCTION [ <function-name> ] ]
    """
    subclass_names = []
    use_names = ['Function_Name']

    def match(string):
        return EndStmtBase.match('FUNCTION', Function_Name, string)
    match = staticmethod(match)


class Subroutine_Subprogram(BlockBase):  # R1231
    """
    <subroutine-subprogram> = <subroutine-stmt>
                                 [ <specification-part> ]
                                 [ <execution-part> ]
                                 [ <internal-subprogram-part> ]
                              <end-subroutine-stmt>
    """
    subclass_names = []
    use_names = ['Subroutine_Stmt', 'Specification_Part', 'Execution_Part',
                 'Internal_Subprogram_Part', 'End_Subroutine_Stmt']

    def match(reader):
        return BlockBase.match(Subroutine_Stmt,
                               [Specification_Part,
                                Execution_Part,
                                Internal_Subprogram_Part],
                               End_Subroutine_Stmt,
                               reader)
    match = staticmethod(match)


def c1242_valid(prefix, binding_spec):
    '''If prefix and binding-spec exist then check whether they conform to
    constraint C1242 : "A prefix shall not specify ELEMENTAL if
    proc-language-binding-spec appears in the function-stmt or
    subroutine-stmt."

    :param prefix: matching prefix instance if one exists.
    :type: :py:class:`fparser.two.Fortran2003.Prefix` or `NoneType`
    :param binding_spec: matching binding specification instance if \
        one exists.
    :type binding_spec: \
        :py:class:`fparser.two.Fortran2003.Language_Binding_Spec` or
        `NoneType`
    :returns: False if prefix and binding-spec break constraint C1242, \
        otherwise True.
    :rtype: bool

    '''
    if binding_spec and prefix:
        # Prefix(es) may or may not be of type ELEMENTAL
        elemental = any("ELEMENTAL" in str(child)
                        for child in walk(prefix.items, Prefix_Spec))
        if elemental:
            # Constraint C1242. A prefix shall not specify ELEMENTAL if
            # proc-language-binding-spec appears in the function-stmt or
            # subroutine-stmt.
            return False
    return True


class Subroutine_Stmt(StmtBase):  # R1232
    """<subroutine-stmt>
    = [ <prefix> ] SUBROUTINE <subroutine-name>
      [ ( [ <dummy-arg-list> ] ) [ <proc-language-binding-spec> ] ]

    C1242 (R1227) A prefix shall not specify ELEMENTAL if
    proc-language-binding-spec appears in the function-stmt or
    subroutine-stmt. The spec associates this constraint with R1227
    but it needs to be checked here.

    """
    subclass_names = []
    use_names = ['Prefix', 'Subroutine_Name', 'Dummy_Arg_List',
                 'Proc_Language_Binding_Spec']

    def match(string):
        line, repmap = string_replace_map(string)
        m = pattern.subroutine.search(line)
        if m is None:
            return
        prefix = line[:m.start()].rstrip() or None
        if prefix is not None:
            prefix = Prefix(repmap(prefix))
        line = line[m.end():].lstrip()
        m = pattern.name.match(line)
        if m is None:
            return
        name = Subroutine_Name(m.group())
        line = line[m.end():].lstrip()
        dummy_args = None
        if line.startswith('('):
            i = line.find(')')
            if i == -1:
                return
            dummy_args = line[1:i].strip() or None
            if dummy_args is not None:
                dummy_args = Dummy_Arg_List(repmap(dummy_args))
            line = line[i+1:].lstrip()
        binding_spec = None
        if line:
            binding_spec = Proc_Language_Binding_Spec(repmap(line))
        if not c1242_valid(prefix, binding_spec):
            return None
        return prefix, name, dummy_args, binding_spec
    match = staticmethod(match)

    def get_name(self): return self.items[1]

    def tostr(self):
        if self.items[0] is not None:
            s = '%s SUBROUTINE %s' % (self.items[0], self.items[1])
        else:
            s = 'SUBROUTINE %s' % (self.items[1])
        if self.items[2] is not None:
            s += '(%s)' % (self.items[2])
        if self.items[3] is not None:
            s += ' %s' % (self.items[3])
        return s


class Dummy_Arg(StringBase):  # R1233
    """
    <dummy-arg> = <dummy-arg-name>
                  | *
    """
    subclass_names = ['Dummy_Arg_Name']

    @staticmethod
    def match(string): return StringBase.match('*', string)


class End_Subroutine_Stmt(EndStmtBase):  # R1234
    """
    <end-subroutine-stmt> = END [ SUBROUTINE [ <subroutine-name> ] ]
    """
    subclass_names = []
    use_names = ['Subroutine_Name']

    @staticmethod
    def match(string):
        return EndStmtBase.match('SUBROUTINE', Subroutine_Name, string)


class Entry_Stmt(StmtBase):  # R1235
    """
::
    <entry-stmt> = ENTRY <entry-name> [ ( [ <dummy-arg-list> ] ) [ <suffix> ] ]

Attributes
----------
items : (Entry_Name, Dummy_Arg_List, Suffix)
    """
    subclass_names = []
    use_names = ['Entry_Name', 'Dummy_Arg_List', 'Suffix']

    @staticmethod
    def match(string):
        if string[:5].upper() != 'ENTRY':
            return
        line = string[5:].lstrip()
        i = line.find('(')
        if i == -1:
            return Entry_Name(line), None, None
        name = Entry_Name(line[:i].rstrip())
        line, repmap = string_replace_map(line[i:])
        i = line.find(')')
        if i == -1:
            return
        args = line[1:i].strip()
        args = Dummy_Arg_List(repmap(args)) if args else None
        line = line[i+1:].lstrip()
        if line:
            return name, args, Suffix(repmap(line))
        return name, args, None

    def tostr(self):
        name, args, suffix = self.items
        if suffix is None:
            if args is None:
                return 'ENTRY %s()' % (name)
            return 'ENTRY %s(%s)' % (name, args)
        elif args is None:
            return 'ENTRY %s() %s' % (name, suffix)
        return 'ENTRY %s(%s) %s' % (name, args, suffix)


class Return_Stmt(StmtBase):  # R1236
    """
    <return-stmt> = RETURN [ <scalar-int-expr> ]
    """
    subclass_names = []
    use_names = ['Scalar_Int_Expr']

    def match(string):
        start = string[:6].upper()
        if start != 'RETURN':
            return
        if len(string) == 6:
            return (None,)
        return (Scalar_Int_Expr(string[6:].lstrip()),)
    match = staticmethod(match)

    def tostr(self):
        if self.items[0] is None:
            return 'RETURN'
        return 'RETURN %s' % self.items


class Contains_Stmt(StmtBase, STRINGBase):  # R1237
    """
    <contains-stmt> = CONTAINS
    """
    subclass_names = []

    def match(string):
        return STRINGBase.match('CONTAINS', string)

    match = staticmethod(match)


class Stmt_Function_Stmt(StmtBase):  # R1238
    """
    <stmt-function-stmt>
    = <function-name> ( [ <dummy-arg-name-list> ] ) = Scalar_Expr
    """
    subclass_names = []
    use_names = ['Function_Name', 'Dummy_Arg_Name_List', 'Scalar_Expr']

    def match(string):
        i = string.find('=')
        if i == -1:
            return
        expr = string[i+1:].lstrip()
        if not expr:
            return
        line = string[:i].rstrip()
        if not line or not line.endswith(')'):
            return
        i = line.find('(')
        if i == -1:
            return
        name = line[:i].rstrip()
        if not name:
            return
        args = line[i+1:-1].strip()
        if args:
            return Function_Name(name),       \
                   Dummy_Arg_Name_List(args), \
                   Scalar_Expr(expr)
        return Function_Name(name), None, Scalar_Expr(expr)

    match = staticmethod(match)

    def tostr(self):
        if self.items[1] is None:
            return '%s () = %s' % (self.items[0], self.items[2])
        return '%s (%s) = %s' % self.items

#
# GENERATE Scalar_, _List, _Name CLASSES
#


ClassType = type(Base)
_names = dir()
for clsname in _names:
    my_cls = eval(clsname)
    if not (isinstance(my_cls, ClassType) and issubclass(my_cls, Base) and
            not my_cls.__name__.endswith('Base')):
        continue

    names = getattr(my_cls, 'subclass_names', []) + \
        getattr(my_cls, 'use_names', [])
    for n in names:
        if n in _names:
            continue
        if n.endswith('_List'):
            _names.append(n)
            n = n[:-5]
            # Generate 'list' class
            exec('''\
class %s_List(SequenceBase):
    subclass_names = [\'%s\']
    use_names = []
    def match(string): return SequenceBase.match(r\',\', %s, string)
    match = staticmethod(match)
''' % (n, n, n))
        elif n.endswith('_Name'):
            _names.append(n)
            n = n[:-5]
            exec('''\
class %s_Name(Base):
    subclass_names = [\'Name\']
''' % (n))
        elif n.startswith('Scalar_'):
            _names.append(n)
            n = n[7:]
            exec('''\
class Scalar_%s(Base):
    subclass_names = [\'%s\']
''' % (n, n))

# EOF<|MERGE_RESOLUTION|>--- conflicted
+++ resolved
@@ -2321,36 +2321,11 @@
     match = staticmethod(match)
 
 
-<<<<<<< HEAD
-class Structure_Constructor_2(KeywordValueBase):  # R457.b
-    """
-    <structure-constructor-2> = [ <keyword> = ] <component-data-source>
-
-    TODO #255 - should this class be deleted?
-
-    """
-    subclass_names = ['Component_Data_Source']
-    use_names = ['Keyword']
-
-    def match(string):
-        return KeywordValueBase.match(Keyword, Component_Data_Source, string)
-    match = staticmethod(match)
-
-
-=======
->>>>>>> 4af4e0a1
 class Structure_Constructor(CallBase):  # R457
     """
     <structure-constructor> = <derived-type-spec> ( [ <component-spec-list> ] )
     """
-<<<<<<< HEAD
-    # TODO #255 it seems likely that we should remove
-    # 'Structure_Constructor_2' from subclass_names but this requires
-    # investigation.
-    subclass_names = ['Structure_Constructor_2']
-=======
-    subclass_names = []
->>>>>>> 4af4e0a1
+    subclass_names = []
     use_names = ['Derived_Type_Spec', 'Component_Spec_List']
 
     def match(string):
