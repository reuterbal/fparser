# Modified work Copyright (c) 2017-2021 Science and Technology
# Facilities Council
# Original work Copyright (c) 1999-2008 Pearu Peterson

# All rights reserved.

# Modifications made as part of the fparser project are distributed
# under the following license:

# Redistribution and use in source and binary forms, with or without
# modification, are permitted provided that the following conditions are
# met:

# 1. Redistributions of source code must retain the above copyright
# notice, this list of conditions and the following disclaimer.

# 2. Redistributions in binary form must reproduce the above copyright
# notice, this list of conditions and the following disclaimer in the
# documentation and/or other materials provided with the distribution.

# 3. Neither the name of the copyright holder nor the names of its
# contributors may be used to endorse or promote products derived from
# this software without specific prior written permission.

# THIS SOFTWARE IS PROVIDED BY THE COPYRIGHT HOLDERS AND CONTRIBUTORS
# "AS IS" AND ANY EXPRESS OR IMPLIED WARRANTIES, INCLUDING, BUT NOT
# LIMITED TO, THE IMPLIED WARRANTIES OF MERCHANTABILITY AND FITNESS FOR
# A PARTICULAR PURPOSE ARE DISCLAIMED. IN NO EVENT SHALL THE COPYRIGHT
# HOLDER OR CONTRIBUTORS BE LIABLE FOR ANY DIRECT, INDIRECT, INCIDENTAL,
# SPECIAL, EXEMPLARY, OR CONSEQUENTIAL DAMAGES (INCLUDING, BUT NOT
# LIMITED TO, PROCUREMENT OF SUBSTITUTE GOODS OR SERVICES; LOSS OF USE,
# DATA, OR PROFITS; OR BUSINESS INTERRUPTION) HOWEVER CAUSED AND ON ANY
# THEORY OF LIABILITY, WHETHER IN CONTRACT, STRICT LIABILITY, OR TORT
# (INCLUDING NEGLIGENCE OR OTHERWISE) ARISING IN ANY WAY OUT OF THE USE
# OF THIS SOFTWARE, EVEN IF ADVISED OF THE POSSIBILITY OF SUCH DAMAGE.

# --------------------------------------------------------------------

# The original software (in the f2py project) was distributed under
# the following license:

# Redistribution and use in source and binary forms, with or without
# modification, are permitted provided that the following conditions are met:

#   a. Redistributions of source code must retain the above copyright notice,
#      this list of conditions and the following disclaimer.
#   b. Redistributions in binary form must reproduce the above copyright
#      notice, this list of conditions and the following disclaimer in the
#      documentation and/or other materials provided with the distribution.
#   c. Neither the name of the F2PY project nor the names of its
#      contributors may be used to endorse or promote products derived from
#      this software without specific prior written permission.

# THIS SOFTWARE IS PROVIDED BY THE COPYRIGHT HOLDERS AND CONTRIBUTORS "AS IS"
# AND ANY EXPRESS OR IMPLIED WARRANTIES, INCLUDING, BUT NOT LIMITED TO, THE
# IMPLIED WARRANTIES OF MERCHANTABILITY AND FITNESS FOR A PARTICULAR PURPOSE
# ARE DISCLAIMED. IN NO EVENT SHALL THE REGENTS OR CONTRIBUTORS BE LIABLE FOR
# ANY DIRECT, INDIRECT, INCIDENTAL, SPECIAL, EXEMPLARY, OR CONSEQUENTIAL
# DAMAGES (INCLUDING, BUT NOT LIMITED TO, PROCUREMENT OF SUBSTITUTE GOODS OR
# SERVICES; LOSS OF USE, DATA, OR PROFITS; OR BUSINESS INTERRUPTION) HOWEVER
# CAUSED AND ON ANY THEORY OF LIABILITY, WHETHER IN CONTRACT, STRICT
# LIABILITY, OR TORT (INCLUDING NEGLIGENCE OR OTHERWISE) ARISING IN ANY WAY
# OUT OF THE USE OF THIS SOFTWARE, EVEN IF ADVISED OF THE POSSIBILITY OF SUCH
# DAMAGE.

'''Base classes and exception handling for Fortran parser

'''
# Original author: Pearu Peterson <pearu@cens.ioc.ee>
# First version created: Oct 2006

import re
import six
from fparser.common.splitline import string_replace_map
from fparser.two import pattern_tools as pattern
from fparser.common.readfortran import FortranReaderBase


# A list of supported extensions to the standard(s)

# An X edit descriptor in a format statement specifies the position
# (forward from the current position) at which the next character will
# be transmitted to or from a record. In standard Fortran2003 the X
# edit descriptor must be preceeded by an integer which specifies how
# far forward from the current position. The 'x-format' extension
# allows the X edit descriptor to be specified without a preceeding
# integer.
EXTENSIONS = ["x-format"]

# Cray pointers are a well known extension to the Fortran
# standard. See http://pubs.cray.com/content/S-3901/8.6/
# cray-fortran-reference-manual-s-3901-86/types or
# https://gcc.gnu.org/onlinedocs/gfortran/Cray-pointers.html for
# example. If 'cray-pointer' is specified in EXTENSIONS then this
# extension is allowed in fparser.
EXTENSIONS += ["cray-pointer"]

# A Hollerith constant is a way of specifying a string as a sequence
# of characters preceded by the string length and separated by an 'H'
# e.g. 5Hhello. See
# https://gcc.gnu.org/onlinedocs/gfortran/Hollerith-constants-support.html,
# for example for more details. fparser currently supports Hollerith
# constants specified in format statements when 'hollerith' is specified
# in the EXTENSIONS list.
EXTENSIONS += ["hollerith"]

# Many compilers support the use of '$' in a fortran write statement
# to indicate that the carriage return should be suppressed. This is
# an extension to the Fortran standard and is supported by fparser if
# 'dollar-descriptor' is specified in the EXTENSIONS list.
EXTENSIONS += ["dollar-descriptor"]


def py2_encode_list_items(mylist):
    '''
    If we are running under Python2 then ensure that all strings in the
    supplied list are encoded as bytes. If we are running under Python3
    then all strings are unicode and this routine does nothing.

    :param list mylist: List of strings to modify.

    '''
    if six.PY2:
        # If we're in Python2 then we have to take care as comments
        # and character literals may be UTF while other elements are not.
        for idx, item in enumerate(mylist[:]):
            if isinstance(item, six.text_type):
                # This item is UTF so encode it as bytes
                mylist[idx] = item.encode('utf-8')


class FparserException(Exception):
    '''Base class exception for fparser. This allows an external tool to
    capture all exceptions if required.

    :param str info: a string giving contextual error information.

    '''
    def __init__(self, info):
        Exception.__init__(self, info)


class NoMatchError(FparserException):
    '''An exception indicating that a particular rule implemented by a
    class does not match the provided string. It does not necessary
    mean there is an error as another rule may match. This exception
    is used internally so should never be visible externally.

    '''


class FortranSyntaxError(FparserException):
    '''An exception indicating that fparser believes the provided code to
    be invalid Fortran. Also returns information about the location of
    the error if that information is available.

    :param reader: input string or reader where the error took \
    place. This is used to provide line number and line content \
    information.
    :type reader: str or :py:class:`FortranReaderBase`
    :param str info: a string giving contextual error information.

    '''
    def __init__(self, reader, info):
        output = "at unknown location "
        if isinstance(reader, FortranReaderBase):
            output = "at line {0}\n>>>{1}\n".format(
                reader.linecount,
                reader.source_lines[reader.linecount-1])
        if info:
            output += "{0}".format(info)
        FparserException.__init__(self, output)


class InternalError(FparserException):
    '''An exception indicating that an unexpected error has occured in the
    parser.

    :param str info: a string giving contextual error information.

    '''
    def __init__(self, info):
        new_info = ("'{0}'. Please report this to the "
                    "authors.".format(info))
        FparserException.__init__(self, new_info)


class InternalSyntaxError(FparserException):
    '''An exception indicating that a syntax error has been found by the
    parser. This is used instead of `FortranSyntaxError` when the
    reader object is not available.

    '''


def show_result(func):
    return func

    def new_func(cls, string, **kws):
        r = func(cls, string, **kws)
        if r is not None and isinstance(r, StmtBase):
            print('%s(%r) -> %r' % (cls.__name__, string, str(r)))
        return r
    return new_func


#
# BASE CLASSES
#


class ComparableMixin(object):
    """ Mixin class to provide rich comparison operators.

    This mixin provides a set of rich comparison operators. Each class using
    this mixin has to provide a _cmpkey() method that returns a key of objects
    that can be compared.

    See also http://python3porting.com/preparing.html#richcomparisons
    """
    # pylint: disable=too-few-public-methods

    def _compare(self, other, method):
        """ Call the method, if other is able to be used within it.

        :param object other: The other object to compare with
        :type other: object
        :param method: The method to call to compare self and other.
        :type method: LambdaType
        :return: NotImplemented, when the comparison for the given type
                 combination can't be performed.
        :rtype: :py:type:`NotImplementedType`
        """
        try:
            # This routine's purpose is to access the protected method
            # _cmpkey() from client classes, therefore: pylint:
            # disable=protected-access
            return method(self._cmpkey(), other._cmpkey())
        except (AttributeError, TypeError):
            # _cmpkey not implemented, or return different type,
            # so I can't compare with "other".
            # According to the Python Language Reference Manual
            # (http://www.network-theory.co.uk/docs/pylang/Coercionrules.html)
            # return NotImplemented
            return NotImplemented

    def __lt__(self, other):
        return self._compare(other, lambda s, o: s < o)

    def __le__(self, other):
        return self._compare(other, lambda s, o: s <= o)

    def __eq__(self, other):
        return self._compare(other, lambda s, o: s == o)

    def __ge__(self, other):
        return self._compare(other, lambda s, o: s >= o)

    def __gt__(self, other):
        return self._compare(other, lambda s, o: s > o)

    def __ne__(self, other):
        return self._compare(other, lambda s, o: s != o)


class Base(ComparableMixin):
    ''' Base class for Fortran 2003 syntax rules.

    All Base classes have the following attributes:
      self.string - original argument to construct a class instance, its type \
                    is either str or FortranReaderBase.
      self.item   - Line instance (holds label) or None.

    :param type cls: the class of object to create.
    :param string: (source of) Fortran string to parse.
    :type string: `str` or \
                  :py:class:`fparser.common.readfortran.FortranReaderBase`
    :param parent_cls: the parent class of this object.
    :type parent_cls: `type`

    '''
    # This dict of subclasses is populated dynamically by code at the end
    # of this module. That code uses the entries in the
    # 'subclass_names' list belonging to each class defined in this module.
    subclasses = {}

    def __init__(self, string, parent_cls=None):
        # pylint:disable=unused-argument
        self.parent = None

    @show_result
    def __new__(cls, string, parent_cls=None):

        def _set_parent(parent_node, items):
            ''' Recursively set the parent of all of the elements
            in the list that are a sub-class of Base. (Recursive because
            sometimes the list of elements itself contains a list or tuple.)

            :param parent_node: the parent of the nodes listed in `items`.
            :type parent_node: sub-class of :py:class:`fparser.two.utils.Base`
            :param items: list or tuple of nodes for which to set the parent.
            :type items: list or tuple of :py:class:`fparser.two.utils.Base` \
                         or `str` or `list` or `tuple` or NoneType.
            '''
            for item in items:
                if item:
                    if isinstance(item, Base):
                        # We can only set the parent of `Base` objects.
                        # Anything else (e.g. str) is passed over.
                        item.parent = parent_node
                    elif isinstance(item, (list, tuple)):
                        _set_parent(parent_node, item)
        # ------------------------------------------------------------------

        from fparser.common import readfortran
        if parent_cls is None:
            parent_cls = [cls]
        elif cls not in parent_cls:
            parent_cls.append(cls)

        # Get the class' match method if it has one
        match = getattr(cls, 'match') if hasattr(cls, 'match') else None

        if isinstance(string, FortranReaderBase) and \
           match and not issubclass(cls, BlockBase):
            reader = string
            item = reader.get_item()
            if item is None:
                return None
            if isinstance(item, readfortran.Comment):
                # We got a comment but we weren't after a comment (we handle
                # those in Comment.__new__)
                obj = None
            else:
                try:
                    obj = item.parse_line(cls, parent_cls)
                except NoMatchError:
                    obj = None
            if obj is None:
                # No match so give the item back to the reader
                reader.put_item(item)
                return None
            obj.item = item
            return obj

        result = None
        if match:
            # IMPORTANT: if string is FortranReaderBase then cls must
            # restore readers content when no match is found.
            try:
                result = cls.match(string)
            except NoMatchError as msg:
                if str(msg) == '%s: %r' % (cls.__name__, string):
                    # avoid recursion 1.
                    raise

        if isinstance(result, tuple):
            obj = object.__new__(cls)
            obj.string = string
            obj.item = None
            # Set-up parent information for the results of the match
            _set_parent(obj, result)
            if hasattr(cls, 'init'):
                obj.init(*result)
            return obj
        elif isinstance(result, Base):
            return result
        elif result is None:
            # Loop over the possible sub-classes of this class and
            # check for matches
            for subcls in Base.subclasses.get(cls.__name__, []):
                if subcls in parent_cls:  # avoid recursion 2.
                    continue
                try:
                    obj = subcls(string, parent_cls=parent_cls)
                except NoMatchError:
                    obj = None
                if obj is not None:
                    return obj
        else:
            raise AssertionError(repr(result))
        # If we get to here then we've failed to match the current line
        if isinstance(string, FortranReaderBase):
            content = False
            for index in range(string.linecount):
                # Check all lines up to this one for content. We
                # should be able to only check the current line but
                # but as the line number returned is not always
                # correct (due to coding errors) we cannot assume the
                # line pointed to is the line where the error actually
                # happened.
                if string.source_lines[index].strip():
                    content = True
                    break
            if not content:
                # There are no lines in the input or all lines up to
                # this one are empty or contain only white space. This
                # is typically accepted by fortran compilers so we
                # follow their lead and do not raise an exception.
                return
            line = string.source_lines[string.linecount-1]
            errmsg = u"at line {0}\n>>>{1}\n".format(
                string.linecount, line)
        else:
            errmsg = u"{0}: '{1}'".format(cls.__name__, string)
        raise NoMatchError(errmsg)

    def get_root(self):
        '''
        Gets the node at the root of the parse tree to which this node belongs.

        :returns: the node at the root of the parse tree.
        :rtype: :py:class:`fparser.two.utils.Base`

        '''
        current = self
        while current.parent:
            current = current.parent
        return current

    @property
    def children(self):
        '''Return an iterable containing the immediate children of this node in
        the parse tree.

        If this node represents an expression then its children are
        contained in a tuple which is immutable. Therefore, the
        manipulation of the children of such a node must be done by
        replacing the `items` property of the node directly rather than via the
        objects returned by this method.

        :returns: the immediate children of this node.
        :rtype: list or tuple containing zero or more of \
                :py:class:`fparser.two.utils.Base` or NoneType or str

        '''
        child_list = getattr(self, 'content', None)
        if child_list is None:
            child_list = getattr(self, 'items', [])
        return child_list

    def init(self, *items):
        '''
        Store the supplied list of nodes in the `items` list of this node.

        :param items: the children of this node.
        :type items: tuple of :py:class:`fparser.two.utils.Base`

        '''
        self.items = items

    def torepr(self):
        return '%s(%s)' % (self.__class__.__name__, ', '.join(map(repr,
                                                                  self.items)))

    def __str__(self):
        return self.tostr()

    def __repr__(self):
        return self.torepr()

    def _cmpkey(self):
        """ Provides a key of objects to be used for comparing.
        """
        return self.items

    def tofortran(self, tab='', isfix=None):
        '''
        Produce the Fortran representation of this Comment.

        :param str tab: characters to pre-pend to output.
        :param bool isfix: whether or not this is fixed-format code.

        :returns: Fortran representation of this comment.
        :rtype: str
        '''
        this_str = six.text_type(self)
        if this_str.strip():
            return tab + this_str
        else:
            # If this_str is empty (i.e this Comment is a blank line) then
            # don't prepend any spaces to it
            return this_str

    def restore_reader(self, reader):
        reader.put_item(self.item)


class BlockBase(Base):
    """
::
    <block-base> = [ <startcls> ]
                     [ <subcls> ]...
                     ...
                     [ <subcls> ]...
                     [ <endcls> ]

content : tuple
    """
    @staticmethod
    def match(startcls, subclasses, endcls, reader,
              match_labels=False,
              match_names=False,
              match_name_classes=(),
              enable_do_label_construct_hook=False,
              enable_if_construct_hook=False,
              enable_where_construct_hook=False,
              enable_select_type_construct_hook=False,
              enable_case_construct_hook=False,
              strict_order=False):
        '''
        Checks whether the content in reader matches the given
        type of block statement (e.g. DO..END DO, IF...END IF etc.)

        :param type startcls: The class marking the beginning of the block
        :param list subclasses: List of classes that can be children of
                                the block
        :param type endcls: The class marking the end of the block
        :param reader: Content to check for match
        :type reader: str or instance of :py:class:`FortranReaderBase`
        :param bool match_labels: TBD
        :param bool match_names: TBD
        :param tuple match_name_classes: TBD
        :param bool enable_do_label_construct_hook: TBD
        :param bool enable_if_construct_hook: TBD
        :param bool enable_where_construct_hook: TBD
        :param bool enable_select_type_construct_hook: TBD
        :param bool enable_case_construct_hook: TBD
        :param bool strict_order: Whether to enforce the order of the
                                  given subclasses.

        :return: instance of startcls or None if no match is found
        :rtype: startcls
        '''
        from fparser.two.Fortran2003 import Comment, Include_Stmt, \
            add_comments_includes_directives
        from fparser.two import C99Preprocessor
        assert isinstance(reader, FortranReaderBase), repr(reader)
        content = []

        if startcls is not None:
            # Deal with any preceding comments, includes, and/or directives
            add_comments_includes_directives(content, reader)
            # Now attempt to match the start of the block
            try:
                obj = startcls(reader)
            except NoMatchError:
                obj = None
            if obj is None:
                # Ultimately we failed to find a match for the
                # start of the block so put back any comments that
                # we processed along the way
                for obj in reversed(content):
                    obj.restore_reader(reader)
                return
            # Store the index of the start of this block proper (i.e.
            # excluding any comments)
            start_idx = len(content)
            content.append(obj)

            if enable_do_label_construct_hook:
                start_label = obj.get_start_label()
            if match_names:
                start_name = obj.get_start_name()

        # Comments and Include statements are always valid sub-classes
        classes = subclasses + [Comment, Include_Stmt]
        # Preprocessor directives are always valid sub-classes
        cpp_classes = [getattr(C99Preprocessor, cls_name)
                       for cls_name in C99Preprocessor.CPP_CLASS_NAMES]
        classes += cpp_classes
        if endcls is not None:
            classes += [endcls]
            endcls_all = tuple([endcls]+endcls.subclasses[endcls.__name__])

        # Start trying to match the various subclasses, starting from
        # the beginning of the list (where else?)
        i = 0
        had_match = False
        found_end = False
        while i < len(classes):
            if enable_do_label_construct_hook:
                try:
                    obj = startcls(reader)
                except NoMatchError:
                    obj = None
                if obj is not None:
                    if start_label == obj.get_start_label():
                        content.append(obj)
                        continue
                    else:
                        obj.restore_reader(reader)
            # Attempt to match the i'th subclass
            cls = classes[i]
            try:
                obj = cls(reader)
            except NoMatchError:
                obj = None
            if obj is None:
                # No match for this class, continue checking the list
                # starting from the i+1'th...
                i += 1
                continue

            # We got a match for this class
            had_match = True
            content.append(obj)

            if match_names and isinstance(obj, match_name_classes):
                end_name = obj.get_end_name()
                if end_name and not start_name:
                    raise FortranSyntaxError(
                        reader, "Name '{0}' has no corresponding starting "
                        "name".format(end_name))
                if end_name and start_name and \
                   end_name.lower() != start_name.lower():
                    raise FortranSyntaxError(
                        reader, "Expecting name '{0}'".format(start_name))

            if endcls is not None and isinstance(obj, endcls_all):
                if match_labels:
                    start_label, end_label = content[start_idx].\
                                             get_start_label(),\
                                             content[-1].get_end_label()
                    if start_label != end_label:
                        continue
                if match_names:
                    start_name, end_name = content[start_idx].\
                                           get_start_name(), \
                                           content[-1].get_end_name()
                    if end_name and not start_name:
                        raise FortranSyntaxError(
                            reader, "Name '{0}' has no corresponding starting "
                            "name".format(end_name))
                    elif start_name and end_name and (start_name.lower() !=
                                                      end_name.lower()):
                        raise FortranSyntaxError(
                            reader, "Expecting name '{0}'".format(start_name))
                # We've found the enclosing end statement so break out
                found_end = True
                break
            if not strict_order:
                # Return to start of classes list now that we've matched.
                i = 0
            if enable_if_construct_hook:
                from fparser.two.Fortran2003 import Else_If_Stmt, Else_Stmt, \
                    End_If_Stmt
                if isinstance(obj, Else_If_Stmt):
                    # Got an else-if so go back to start of possible
                    # classes to match
                    i = 0
                if isinstance(obj, (Else_Stmt, End_If_Stmt)):
                    # Found end-if
                    enable_if_construct_hook = False
            if enable_where_construct_hook:
                from fparser.two.Fortran2003 import Masked_Elsewhere_Stmt, \
                    Elsewhere_Stmt, End_Where_Stmt
                if isinstance(obj, Masked_Elsewhere_Stmt):
                    i = 0
                if isinstance(obj, (Elsewhere_Stmt, End_Where_Stmt)):
                    enable_where_construct_hook = False
            if enable_select_type_construct_hook:
                from fparser.two.Fortran2003 import Type_Guard_Stmt, \
                    End_Select_Type_Stmt
                if isinstance(obj, Type_Guard_Stmt):
                    i = 1
                if isinstance(obj, End_Select_Type_Stmt):
                    enable_select_type_construct_hook = False
            if enable_case_construct_hook:
                from fparser.two.Fortran2003 import Case_Stmt, \
                    End_Select_Stmt
                if isinstance(obj, Case_Stmt):
                    i = 1
                if isinstance(obj, End_Select_Stmt):
                    enable_case_construct_hook = False
            continue

        if not had_match or endcls and not found_end:
            # We did not get a match from any of the subclasses or
            # failed to find the endcls
            if endcls is not None:
                for obj in reversed(content):
                    obj.restore_reader(reader)
                return

        if not content:
            return
        if startcls is not None and endcls is not None:
            # check names of start and end statements:
            start_stmt = content[start_idx]
            end_stmt = content[-1]
            if isinstance(end_stmt, endcls_all) and \
               hasattr(end_stmt, 'get_name') and \
               hasattr(start_stmt, 'get_name'):
                if end_stmt.get_name() is not None:
                    if start_stmt.get_name().string.lower() != \
                       end_stmt.get_name().string.lower():
                        end_stmt.item.reader.error(
                            'expected <%s-name> is %s but got %s. Ignoring.'
                            % (end_stmt.get_type().lower(),
                               start_stmt.get_name(), end_stmt.get_name()))
        return (content,)

    def init(self, content):
        '''
        Initialise the `content` attribute with the list of child nodes.

        :param content: list of nodes that are children of this one.
        :type content: list of :py:class:`fparser.two.utils.Base` or NoneType

        '''
        self.content = content

    def _cmpkey(self):
        """ Provides a key of objects to be used for comparing.
        """
        return self.content

    def tostr(self):
        return self.tofortran()

    def torepr(self):
        return '%s(%s)' % (self.__class__.__name__, ', '.
                           join(map(repr, self.content)))

    def tofortran(self, tab='', isfix=None):
        '''
        Create a string containing the Fortran representation of this class

        :param str tab: indent to prefix to code.
        :param bool isfix: whether or not to generate fixed-format code.

        :return: Fortran representation of this class.
        :rtype: str
        '''
        mylist = []
        start = self.content[0]
        end = self.content[-1]
        extra_tab = ''
        if isinstance(end, EndStmtBase):
            extra_tab = '  '
        if start is not None:
            mylist.append(start.tofortran(tab=tab, isfix=isfix))
        for item in self.content[1:-1]:
            mylist.append(item.tofortran(tab=tab+extra_tab, isfix=isfix))
        if len(self.content) > 1:
            mylist.append(end.tofortran(tab=tab, isfix=isfix))
        # Ensure all strings in list are encoded consistently
        py2_encode_list_items(mylist)
        return '\n'.join(mylist)

    def restore_reader(self, reader):
        for obj in reversed(self.content):
            obj.restore_reader(reader)


class SequenceBase(Base):
    '''
    Match one or more fparser2 rules separated by a defined separator.

    sequence-base is obj [sep obj ] ...

    '''
    @staticmethod
    def match(separator, subcls, string):
        '''Match one or more 'subcls' fparser2 rules in the string 'string'
        separated by 'separator'.

        :param str separator: the separator used to split the supplied \
        string.
        :param subcls: an fparser2 object representing the rule that \
        should be matched.
        :type subcls: subclass of :py:class:`fparser.two.utils.Base`
        :param str string: the input string to match.

        :returns: a tuple containing 1) the separator and 2) the \
        matched objects in a tuple, or None if there is no match.
        :rtype: (str, (Subclass of \
        :py:class:`fparser.two.utils.Base`)) or NoneType

        :raises InternalError: if the separator or string arguments \
        are not the expected type.
        :raises InternalError: if the separator is white space.

        '''
        if not isinstance(separator, (str, six.text_type)):
            raise InternalError(
                "SequenceBase class match method argument separator expected "
                "to be a string but found '{0}'.".format(type(string)))
        if not isinstance(string, (str, six.text_type)):
            raise InternalError(
                "SequenceBase class match method argument string expected to "
                "be a string but found '{0}'.".format(type(string)))

        if separator == ' ':
            raise InternalError(
                "SequenceBase class match method argument separator cannot "
                "be white space.")
        line, repmap = string_replace_map(string)
        splitted = line.split(separator)
        if not splitted:
            # There should be at least one entry.
            return None
        lst = [subcls(repmap(entry.strip())) for entry in splitted]
        return separator, tuple(lst)

    def init(self, separator, items):
        '''Store the result of the match method if the match is successful.

        :param str separator: the separator used to split the supplied string.
        :param items: a tuple containing the matched objects.
        :type items: tuple(Subclass of :py:class:`fparser.two.utils.Base`)

        '''
        self.separator = separator
        self.items = items

    def tostr(self):
        '''
        :returns: The Fortran representation of this object as a string.
        :rtype: str

        '''
        sep = self.separator
        if sep == ',':
            sep = sep + ' '
        elif sep == ' ':
            pass
        else:
            sep = ' ' + sep + ' '
        return sep.join(map(str, self.items))

    def torepr(self):
        '''
        :returns: The Python representation of this object as a string.
        :rtype: str

        '''
        return "{0}('{1}', {2})".format(self.__class__.__name__,
                                        self.separator, self.items)

    # The mixin class is likely to be removed so _cmpkey would not be
    # needed. It is not used at the moment. It is only commented out
    # at this point, rather than removed, in case it turns out that
    # the mixin class is useful.
    # def _cmpkey(self):
    #     """ Provides a key of objects to be used for comparing.
    #     """
    #     return (self.separator, self.items)


class UnaryOpBase(Base):
    """
::
    <unary-op-base> = <unary-op> <rhs>
    """
    def tostr(self):
        return '%s %s' % tuple(self.items)

    def match(op_pattern, rhs_cls, string, exclude_op_pattern=None):
        m = op_pattern.match(string)
        if not m:
            return
        rhs = string[m.end():].lstrip()
        if not rhs:
            return
        op = string[:m.end()].rstrip().upper()
        if exclude_op_pattern is not None:
            if exclude_op_pattern.match(op):
                return
        return op, rhs_cls(rhs)
    match = staticmethod(match)


class BinaryOpBase(Base):
    '''binary-op-base is lhs op rhs

    Splits the input text into text to the left of the matched
    operator and text to the right of the matched operator and tries
    to match the lhs text with the supplied lhs class rule and the rhs
    text with the supplied rhs class rule.

    '''
    @staticmethod
    def match(lhs_cls, op_pattern, rhs_cls, string, right=True,
              exclude_op_pattern=None, is_add=False):
        '''Matches the binary-op-base rule.

        If the operator defined by argument 'op_pattern' is found in
        the string provided in argument 'string' then the text to the
        left-hand-side of the operator is matched with the class rule
        provided in the 'lhs_cls' argument and the text to the
        right-hand-side of the operator is matched with the class rule
        provided in the 'rhs_cls' argument.

        If the optional 'right' argument is set to true (the default)
        then, in the case where the pattern matches multiple times in
        the input string, the right-most match will be chosen. If the
        'right' argument is set to false then the left-most match will
        be chosen.

        if a pattern is provided to the optional 'exclude_op_pattern'
        argument then there will be no match if the pattern matched by
        the 'op_pattern' argument also matches this pattern. The
        default (None) does nothing.

<<<<<<< HEAD
        The 'is_add' optional argument should be set to true when the
        add operand is being matched. The default is false. ****** I'm
        not sure what this does at the moment. ***
=======
        When set to true the 'is_add' optional argument causes a '+'
        in a real literal on the rhs of a match to be ignored. When
        the add operand is being matched this has the effect of
        correctly matching patterns like 'a+2.0e+10' i.e. the split is
        performed between the 'a' and the '2.0e+10'. The default is
        false. This is a special case optimisation which should
        probably be removed, see issue #281.
>>>>>>> 4af4e0a1

        :param lhs_cls: an fparser2 object representing the rule that \
            should be matched to the lhs text.
        :type lhs_cls: subclass of :py:class:`fparser.two.utils.Base`
        :param op_pattern: the pattern to match.
<<<<<<< HEAD
        :type op_pattern: `str` or an `re` expression ***** pattern?
=======
        :type op_pattern: `str` or \
            :py:class:`fparser.two.pattern_tools.Pattern`
>>>>>>> 4af4e0a1
        :param rhs_cls: an fparser2 object representing the rule that \
            should be matched to the rhs text.
        :type rhs_cls: subclass of :py:class:`fparser.two.utils.Base`
        :param str string: the string to match with the pattern and \
            lhs and rhs rules.
        :param bool right: in the case where there are multiple \
            matches to the pattern in the string this optional \
            argument specifies whether the righmost pattern match \
            should be chosen (True, the default) or whether the \
            leftmost pattern should be chosen (False).
        :param exclude_op_pattern: optional argument which specifies a \
            particular subpattern to exclude from the match. Defaults \
            to None which means there is no subpattern.
<<<<<<< HEAD
        :type exclude_op_pattern: ***** pattern???
        :param bool is_add: ******** optional, default to False
        :returns: a tuple containing the matched lhs, the operator and \
            the matched rhs of the input string or None is there is \
=======
        :type exclude_op_pattern: :py:class:`fparser.two.pattern_tools.Pattern`
        :param bool is_add: optional match optimisation for the + \
            operator when set to True (ignores matching the + in a
            real literal). Defaults to False.

        :returns: a tuple containing the matched lhs, the operator and \
            the matched rhs of the input string or None if there is \
>>>>>>> 4af4e0a1
            no match.
        :rtype: (:py:class:`fparser.two.utils.Base`, str, \
            :py:class:`fparser.two.utils.Base`) or NoneType

        '''
        line, repmap = string_replace_map(string)
        if isinstance(op_pattern, str):
            if right:
                text_split = line.rsplit(op_pattern, 1)
            else:
                text_split = line.split(op_pattern, 1)
            if len(text_split) != 2:
                return None
            lhs, rhs = text_split[0].rstrip(), text_split[1].lstrip()
            oper = op_pattern
        else:
            if right:
                text_split = op_pattern.rsplit(line, is_add=is_add)
            else:
                text_split = op_pattern.lsplit(line)
            if not text_split or len(text_split) != 3:
                return None
            lhs, oper, rhs = text_split
            lhs = lhs.rstrip()
            rhs = rhs.lstrip()
            oper = oper.upper()
        if not lhs or not rhs:
            return None
        if exclude_op_pattern and exclude_op_pattern.match(oper):
            return None

        # Matching the shorter text first can be much more efficient
        # for complex expressions.
        if right:
            # The split is closest to the right so try to match the
            # RHS first.
            rhs_obj = rhs_cls(repmap(rhs))
            lhs_obj = lhs_cls(repmap(lhs))
        else:
            # The split is closest to the left so try to match the LHS
            # first.
            lhs_obj = lhs_cls(repmap(lhs))
            rhs_obj = rhs_cls(repmap(rhs))

        return (lhs_obj, oper.replace(' ', ''), rhs_obj)

    def tostr(self):
        '''Return the string representation of this object. Uses join() which
        is efficient and can make a big performance difference for
        complex expressions.

        :returns: the string representation of this object.
        :rtype: str

        '''
        return " ".join([str(self.items[0]), str(self.items[1]),
                         str(self.items[2])])


class SeparatorBase(Base):
    """
::
    <separator-base> = [ <lhs> ] : [ <rhs> ]
    """
    def match(lhs_cls, rhs_cls, string, require_lhs=False, require_rhs=False):
        line, repmap = string_replace_map(string)
        if ':' not in line:
            return
        lhs, rhs = line.split(':', 1)
        lhs = lhs.rstrip()
        rhs = rhs.lstrip()
        lhs_obj, rhs_obj = None, None
        if lhs:
            if lhs_cls is None:
                return
            lhs_obj = lhs_cls(repmap(lhs))
        elif require_lhs:
            return
        if rhs:
            if rhs_cls is None:
                return
            rhs_obj = rhs_cls(repmap(rhs))
        elif require_rhs:
            return
        return lhs_obj, rhs_obj
    match = staticmethod(match)

    def tostr(self):
        s = ''
        if self.items[0] is not None:
            s += '%s :' % (self.items[0])
        else:
            s += ':'
        if self.items[1] is not None:
            s += ' %s' % (self.items[1])
        return s


class KeywordValueBase(Base):
    '''

    keyword-value-base is [ <lhs> = ] <rhs>

    where:

    R215 keyword is name.

    '''
    @staticmethod
    def match(lhs_cls, rhs_cls, string, require_lhs=True, upper_lhs=False):
        '''
        Attempts to match the supplied `string` with `lhs_cls` = `rhs_cls`.
        If `lhs_cls` is a str then it is compared with the content to the
        left of the first '=' character in `string`. If that content is a
        valid Fortran name but does *not* match `lhs_cls` then the match
        fails, irrespective of the setting of `require_lhs`.

        :param lhs_cls: list, tuple or single value of classes to attempt to \
                        match LHS against (in order), or string containing \
                        keyword to match.
        :type lhs_cls: names of classes deriving from `:py:class:Base` or str
        :param rhs_cls: name of class to match RHS against.
        :type rhs_cls: name of a class deriving from `:py:class:Base`
        :param str string: text to be matched.
        :param bool require_lhs: whether the expression to be matched must \
                                 contain a LHS that is assigned to.
        :param bool upper_lhs: whether or not to convert the LHS of the \
                               matched expression to upper case.

        :return: instances of the classes representing quantities on the LHS \
                 and RHS (LHS is optional) or None if no match is found.
        :rtype: 2-tuple of objects or NoneType

        '''
        if require_lhs and '=' not in string:
            return None
        if isinstance(lhs_cls, (list, tuple)):
            for cls in lhs_cls:
                obj = KeywordValueBase.match(cls, rhs_cls, string,
                                             require_lhs=require_lhs,
                                             upper_lhs=upper_lhs)
                if obj:
                    return obj
            return obj
        # We can't just blindly check whether 'string' contains an '='
        # character as it could itself hold a string constant containing
        # an '=', e.g. FMT='("Hello = False")'.
        # Therefore we only split on the left-most '=' character
        pieces = string.split('=', 1)
        lhs = None
        if len(pieces) == 2:
            # It does contain at least one '='. Proceed to attempt to match
            # the content on the LHS of it.
            lhs = pieces[0].strip()
            if isinstance(lhs_cls, str):
                # lhs_cls is a keyword
                if upper_lhs:
                    lhs = lhs.upper()
                if lhs != lhs_cls:
                    # The content to the left of the '=' does not match the
                    # supplied keyword
                    lhs = None
            else:
                lhs = lhs_cls(lhs)
        if not lhs:
            # We haven't matched the LHS and therefore proceed to treat the
            # whole string as a RHS if the LHS is not strictly required.
            if require_lhs:
                return None
            rhs = string.strip()
        else:
            rhs = pieces[-1].strip()
        if rhs:
            rhs = rhs_cls(rhs)
        if not rhs:
            return None
        return lhs, rhs

    def tostr(self):
        if self.items[0] is None:
            return str(self.items[1])
        return '%s = %s' % tuple(self.items)


class BracketBase(Base):
    '''
    bracket-base is left-bracket something right-bracket.

    This class is able to cope with nested brackets as long as they
    are correctly nested. Brackets in strings are ignored.

    The 'something' can be specified as being optional.

    '''
    @staticmethod
    def match(brackets, cls, string, require_cls=True):
        '''A generic match method for all types of bracketed
        expressions.

        :param str brackets: the format of the left and right brackets \
        provided as a string, for example '()'
        :param cls: the class to match the content within the brackets \
        :type cls: subclass of :py:class:`fparser.two.utils.Base`
        :param str string: the content to match
        :param bool require_cls: whether the class and associated \
        content is mandatory (True) or optional (False). The default \
        is True.
        :return: None if there is no match, otherwise a tuple with the \
        first and third entries being strings containing the left and \
        right brackets respectively and the second entry being either \
        None or an instance of the class provided as the second \
        argument (cls).
        :rtype: 'NoneType', ( `str`, `NoneType`, `str`) or ( `str`, \
        `cls`, `str` )

        '''
        if not cls and require_cls:
            return None
        if not string:
            return None
        string_strip = string.strip()
        if not brackets:
            return None
        brackets_nospc = brackets.replace(' ', '')
        if not brackets_nospc:
            return None
        if len(brackets_nospc) % 2 == 1:
            # LHS and RHS bracketing must be the same size
            return None
        bracket_len = len(brackets_nospc)//2
        left = brackets_nospc[:bracket_len]
        right = brackets_nospc[-bracket_len:]
        if len(string_strip) < bracket_len*2:
            return None
        if not (string_strip.startswith(left) and
                string_strip.endswith(right)):
            return None
        # Check whether or not there's anything between the open
        # and close brackets
        line = string_strip[bracket_len:-bracket_len].strip()
        if (not line and cls and require_cls) or (line and not cls):
            return None
        if not line and (not cls or not require_cls):
            return left, None, right
        return left, cls(line), right

    def tostr(self):
        '''
        :raises InternalError: if the internal items list variable is \
        not the expected size.
        :raises InternalError: if the first element of the internal \
        items list is None or is an empty string.
        '''

        if len(self.items) != 3:
            raise InternalError(
                "Class BracketBase method tostr() has '{0}' items, "
                "but expecting 3.".format(len(self.items)))
        if not self.items[0]:
            raise InternalError(
                "Class BracketBase method tostr(). 'Items' entry 0 "
                "should be a string containing the left hand bracket "
                "but it is empty or None")
        if not self.items[2]:
            raise InternalError(
                "Class BracketBase method tostr(). 'Items' entry 2 "
                "should be a string containing the right hand bracket "
                "but it is empty or None")
        if self.items[1] is None:
            return "{0}{1}".format(self.items[0], self.items[2])
        return "{0}{1}{2}".format(self.items[0], self.items[1], self.items[2])


class NumberBase(Base):
    """
::
    <number-base> = <number> [ _ <kind-param> ]
    """

    def match(number_pattern, string):
        m = number_pattern.match(string.replace(' ', ''))
        if m is None:
            return
        d = m.groupdict()
        return d['value'].upper(), d.get('kind_param')
    match = staticmethod(match)

    def tostr(self):
        if self.items[1] is None:
            return str(self.items[0])
        return '%s_%s' % tuple(self.items)

    def _cmpkey(self):
        """ Provides a key of objects to be used for comparing.
        """
        return self.items[0]


class CallBase(Base):
    """
::
    <call-base> = <lhs> ( [ <rhs> ] )
    """
    def match(lhs_cls, rhs_cls, string, upper_lhs=False, require_rhs=False):
        if not string.endswith(')'):
            return
        line, repmap = string_replace_map(string)
        i = line.rfind('(')
        if i == -1:
            return
        lhs = line[:i].rstrip()
        if not lhs:
            return
        j = line.rfind(')')
        rhs = line[i+1: j].strip()
        if line[j+1:].lstrip():
            return
        lhs = repmap(lhs)
        if upper_lhs:
            lhs = lhs.upper()
        rhs = repmap(rhs)
        if isinstance(lhs_cls, str):
            if lhs_cls != lhs:
                return
        else:
            lhs = lhs_cls(lhs)
        if rhs:
            if isinstance(rhs_cls, str):
                if rhs_cls != rhs:
                    return
            else:
                rhs = rhs_cls(rhs)
            return lhs, rhs
        elif require_rhs:
            return
        return lhs, None
    match = staticmethod(match)

    def tostr(self):
        if self.items[1] is None:
            return '%s()' % (self.items[0])
        return '%s(%s)' % (self.items[0], self.items[1])


class CALLBase(CallBase):
    """
::
    <CALL-base> = <LHS> ( [ <rhs> ] )
    """
    def match(lhs_cls, rhs_cls, string, require_rhs=False):
        return CallBase.match(lhs_cls, rhs_cls, string,
                              upper_lhs=True, require_rhs=require_rhs)
    match = staticmethod(match)


class StringBase(Base):
    """
::
    <string-base> = <xyz>

Attributes
----------
string
    """
    def match(pattern, string):
        if isinstance(pattern, (list, tuple)):
            for p in pattern:
                obj = StringBase.match(p, string)
                if obj is not None:
                    return obj
            return
        if isinstance(pattern, str):
            if len(pattern) == len(string) and pattern == string:
                return string,
            return
        if pattern.match(string):
            return string,
        return
    match = staticmethod(match)

    def init(self, string):
        self.string = string
        return

    def tostr(self):
        return str(self.string)

    def torepr(self):
        return '%s(%r)' % (self.__class__.__name__, self.string)

    def _cmpkey(self):
        """ Provides a key of objects to be used for comparing.
        """
        return self.string


class STRINGBase(StringBase):
    '''STRINGBase matches an upper case version of the input string with
    another a pattern (typically taken from pattern_tools.py) and
    returns the string in upper case if there is a match.

    '''

    @staticmethod
    def match(my_pattern, string):
        '''Matches an input string with a specified pattern. Casts the string
        to upper case before performing a match and, if there is a
        match, returns the string in upper case.

        The pattern can be a regular expression, a string, a list or a
        tuple. If the input pattern is a regular expression or a
        string, a direct equivalence is performed. If the input pattern is a
        list or a tuple, then all of the contents of the list
        or tuple are searched for a match (by recursing). The list or tuple may
        contain regular expressions, strings, lists or tuples. This
        functionality can be used to recurse down a tree of lists and
        or tuples until regular expressions or strings are found (at
        the leaves of the tree) on which to match. The patterns used
        to match in fparser can be found in patterns_tools.py. These
        make use of the pattern class, whose match method behaves like
        a regular expression. For example:

        from fparser.two import pattern_tools
        pattern = pattern_tools.intrinsic_type_name
        result = STRINGBase.match(pattern, "logical")

        :param pattern: the pattern to match
        :type pattern: `list`, `tuple`, `str` or an `re` expression
        :param str string: the string to match with the pattern
        :return: None if there is no match, or a tuple containing the \
        matched string in upper case.
        :rtype: `NoneType` or ( `str` )

        '''
        if string is None:
            return None
        if not isinstance(string, (str, six.text_type)):
            raise InternalError(
                "Supplied string should be of type str or {0}, but found "
                "{1}".format(six.text_type, type(string)))
        if isinstance(my_pattern, (list, tuple)):
            for child in my_pattern:
                result = STRINGBase.match(child, string)
                if result:
                    return result
            return None
        string_upper = string.upper()
        if isinstance(my_pattern, str):
            if len(my_pattern) == len(string) and my_pattern == string_upper:
                return string_upper,
            return None
        try:
            if my_pattern.match(string_upper):
                return string_upper,
        except AttributeError:
            raise InternalError(
                "Supplied pattern should be a list, tuple, str or regular "
                "expression but found {0}".format(type(my_pattern)))
        return None


class StmtBase(Base):
    """
::
    [ [ <label> ] [ <construct-name> : ] ] <stmt>

Attributes
----------
item : readfortran.Line
    """
    def tofortran(self, tab='', isfix=None):
        label = None
        name = None
        if self.item is not None:
            label = self.item.label
            name = self.item.name
        if isfix:
            c = ' '
        else:
            c = ''
        if label:
            t = c + str(label)
            if isfix:
                while len(t) < 6:
                    t += ' '
            else:
                tab = tab[len(t):] or ' '
        else:
            # BUG allow for fixed format here
            t = ''
        if name:
            return t + tab + name+':' + str(self)
        return t + tab + str(self)

    def get_end_label(self):
        return self.item.label


class EndStmtBase(StmtBase):
    """
::
    <end-stmt-base> = END [ <stmt> [ <stmt-name>] ]
    """
    @staticmethod
    def match(stmt_type, stmt_name, string, require_stmt_type=False):
        start = string[:3].upper()
        if start != 'END':
            return
        line = string[3:].lstrip()
        start = line[:len(stmt_type)].upper()
        if start:
            if start.replace(' ', '') != stmt_type.replace(' ', ''):
                return
            line = line[len(stmt_type):].lstrip()
        else:
            if require_stmt_type:
                return
            return None, None
        if line:
            if stmt_name is None:
                return
            return stmt_type, stmt_name(line)
        return stmt_type, None

    def init(self, stmt_type, stmt_name):
        '''
        Initialise this EndStmtBase object.

        :param str stmt_type: the type of statement, e.g. 'PROGRAM'.
        :param stmt_name: the name associated with the statement or None.
        :type stmt_name: :py:class:`fparser.two.Fortran2003.Name`

        '''
        self.items = [stmt_type, stmt_name]

    def get_name(self):
        return self.items[1]

    def get_type(self):
        return self.items[0]

    def tostr(self):
        if self.items[1] is not None:
            return 'END %s %s' % tuple(self.items)
        if self.items[0] is not None:
            return 'END %s' % (self.items[0])
        return 'END'

    def torepr(self):
        return '%s(%r, %r)' % (
            self.__class__.__name__, self.get_type(), self.get_name())

    def get_end_name(self):
        name = self.items[1]
        if name is not None:
            return name.string


def isalnum(c):
    return c.isalnum() or c == '_'


class WORDClsBase(Base):
    '''Base class to support situations where there is a keyword which is
    optionally followed by further text, potentially separated by
    '::'.

    For example 'program fred', or 'import :: a,b'

    WORD-cls is WORD [ [ :: ] cls ]

    '''
    @staticmethod
    def match(keyword, cls, string, colons=False, require_cls=False):
        '''Checks whether the content in string matches the expected
        WORDClsBase format with 'keyword' providing the keyword, 'cls'
        providing the following text, 'colons' specifying whether an
        optional '::' is allowed as a separator between the keyword
        and cls and 'require_cls' specifying whether cls must have
        content or not.

        Note, if the optional '::' is allowed and exists in the string
        then 1) cls must also have content i.e. it implies
        `require_cls=True` and 2) white space is not required between
        the keyword and the '::' and the '::' and cls.

        The simplest form of keyword pattern is a string. However this
        method can also match more complex patterns as specified by
        the Pattern class in pattern_tools.py. As patterns can be
        built from combinations of other patterns (again see
        pattern_tool.py) this method also supports a hierarchy of
        lists and/or tuples of patterns.

        :param keyword: the pattern of the WORD to match. This can be \
            a Pattern, string, list or tuple, with a list or tuple \
            containing one or more Pattern, string, list or tuple.
        :type keyword: :py:class:`fparser.two.pattern_tools.Pattern`, \
            str, tuple of str/Pattern/tuple/list or list of \
            str/Pattern/tuple/list
        :param cls: the class to match.
        :type cls: a subclass of :py:class:`fparser.two.utils.Base`
        :param str string: Text that we are trying to match.
        :param bool colons: whether '::' is allowed as an optional \
            separator between between WORD and cls.
        :param bool require_cls: whether content for cls is required \
            or not.

        :returns: None if there is no match or, if there is a match, a \
            2-tuple containing a string matching the 'WORD' and an \
            instance of 'cls' (or None if an instance of cls is not \
            required and not provided).
        :rtype: (str, cls or NoneType) or NoneType

        '''
        if isinstance(keyword, (tuple, list)):
            for child in keyword:
                try:
                    obj = WORDClsBase.match(child, cls, string,
                                            colons=colons,
                                            require_cls=require_cls)
                except NoMatchError:
                    obj = None
                if obj is not None:
                    return obj
            return None

        if isinstance(keyword, str):
            line = string.lstrip()
            if line[:len(keyword)].upper() != keyword.upper():
                return None
            line = line[len(keyword):]
            pattern_value = keyword
        else:
            my_match = keyword.match(string)
            if my_match is None:
                return None
            line = string[len(my_match.group()):]
            pattern_value = keyword.value

        if not line:
            if require_cls:
                # no text found but it is required
                return None
            return pattern_value, None
        if isalnum(line[0]):
            return None
        line = line.lstrip()
        has_colons = False
        if colons and line.startswith('::'):
            has_colons = True
            line = line[2:].lstrip()
        if not line:
            if has_colons or require_cls:
                # colons without following content is not allowed.
                return None
            return pattern_value, None
        if cls is None:
            return None
        return pattern_value, cls(line)

    def tostr(self):
        '''Convert the class into Fortran.

        :return: String representation of this class without any \
                 optional '::'.
        :rtype: str

        '''
        if self.items[1] is None:
            return str(self.items[0])
        s = str(self.items[1])
        if s and s[0] in '(*':
            return '%s%s' % (self.items[0], s)
        return '%s %s' % (self.items[0], s)

    def tostr_a(self):
        '''Convert the class into Fortran, adding in "::".

        :return: String representation of this class including an \
                 optional '::'.
        :rtype: str

        '''
        if self.items[1] is None:
            return str(self.items[0])
        return '%s :: %s' % (self.items[0], self.items[1])


class Type_Declaration_StmtBase(StmtBase):
    """<type-declaration-stmt> = <declaration-type-spec> [ [ ,
    <attr-spec> ]... :: ] <entity-decl-list>

    """
    subclass_names = []
    use_names = None  # derived class must define this list

    @staticmethod
    def match(decl_type_spec_cls, attr_spec_list_cls,
              entity_decl_list_cls, string):
        line, repmap = string_replace_map(string)
        i = line.find('::')
        if i != -1:
            j = line[:i].find(',')
            if j != -1:
                i = j
        else:
            if line[:6].upper() == 'DOUBLE':
                m = re.search(r'\s[a-z_]', line[6:].lstrip(), re.I)
                if m is None:
                    return
                i = m.start() + len(line)-len(line[6:].lstrip())
            else:
                m = re.search(r'\s[a-z_]', line, re.I)
                if m is None:
                    return
                i = m.start()
        type_spec = decl_type_spec_cls(repmap(line[:i].rstrip()))
        if type_spec is None:
            return
        line = line[i:].lstrip()
        if line.startswith(','):
            i = line.find('::')
            if i == -1:
                return
            attr_specs = attr_spec_list_cls(repmap(line[1:i].strip()))
            if attr_specs is None:
                return
            line = line[i:]
        else:
            attr_specs = None
        if line.startswith('::'):
            line = line[2:].lstrip()
        entity_decls = entity_decl_list_cls(repmap(line))
        if entity_decls is None:
            return
        return type_spec, attr_specs, entity_decls

    def tostr(self):
        if self.items[1] is None:
            return '%s :: %s' % (self.items[0], self.items[2])
        else:
            return '%s, %s :: %s' % self.items


def walk(node_list, types=None, indent=0, debug=False):
    '''
    Walk down the parse tree produced by fparser2.  Returns a list of all
    nodes with the specified type(s).

    :param node_list: node or list of nodes from which to walk.
    :type node_list: (list of) :py:class:fparser.two.utils.Base
    :param types: type or tuple of types of Node to return. (Default is to \
                  return all nodes.)
    :type types: type or tuple of types
    :param int indent: extent to which to indent debug output.
    :param bool debug: whether or not to write textual representation of AST \
                       to stdout.
    :returns: a list of nodes
    :rtype: `list` of :py:class:`fparser.two.utils.Base`
    '''
    local_list = []

    if not isinstance(node_list, (list, tuple)):
        node_list = [node_list]

    for child in node_list:
        if debug:
            if isinstance(child, str):
                print(indent*"  " + "child type = ", type(child), repr(child))
            else:
                print(indent*"  " + "child type = ", type(child))
        if types is None or isinstance(child, types):
            local_list.append(child)
        # Recurse down
        if isinstance(child, Base):
            local_list += walk(child.children, types, indent+1, debug)

    return local_list


def get_child(node, node_type):
    '''
    Searches for the first, immediate child of the supplied node that is of
    the specified type.

    :param node: the node whose children will be searched.
    :type node: :py:class:`fparser.two.utils.Base`
    :param type node_type: the class of child node to search for.

    :returns: the first child node of type node_type that is encountered \
              or None.
    :rtype: :py:class:`fparser.two.utils.Base`

    '''
    for child in node.children:
        if isinstance(child, node_type):
            return child
    return None<|MERGE_RESOLUTION|>--- conflicted
+++ resolved
@@ -904,11 +904,6 @@
         the 'op_pattern' argument also matches this pattern. The
         default (None) does nothing.
 
-<<<<<<< HEAD
-        The 'is_add' optional argument should be set to true when the
-        add operand is being matched. The default is false. ****** I'm
-        not sure what this does at the moment. ***
-=======
         When set to true the 'is_add' optional argument causes a '+'
         in a real literal on the rhs of a match to be ignored. When
         the add operand is being matched this has the effect of
@@ -916,18 +911,13 @@
         performed between the 'a' and the '2.0e+10'. The default is
         false. This is a special case optimisation which should
         probably be removed, see issue #281.
->>>>>>> 4af4e0a1
 
         :param lhs_cls: an fparser2 object representing the rule that \
             should be matched to the lhs text.
         :type lhs_cls: subclass of :py:class:`fparser.two.utils.Base`
         :param op_pattern: the pattern to match.
-<<<<<<< HEAD
-        :type op_pattern: `str` or an `re` expression ***** pattern?
-=======
         :type op_pattern: `str` or \
             :py:class:`fparser.two.pattern_tools.Pattern`
->>>>>>> 4af4e0a1
         :param rhs_cls: an fparser2 object representing the rule that \
             should be matched to the rhs text.
         :type rhs_cls: subclass of :py:class:`fparser.two.utils.Base`
@@ -941,12 +931,6 @@
         :param exclude_op_pattern: optional argument which specifies a \
             particular subpattern to exclude from the match. Defaults \
             to None which means there is no subpattern.
-<<<<<<< HEAD
-        :type exclude_op_pattern: ***** pattern???
-        :param bool is_add: ******** optional, default to False
-        :returns: a tuple containing the matched lhs, the operator and \
-            the matched rhs of the input string or None is there is \
-=======
         :type exclude_op_pattern: :py:class:`fparser.two.pattern_tools.Pattern`
         :param bool is_add: optional match optimisation for the + \
             operator when set to True (ignores matching the + in a
@@ -954,7 +938,6 @@
 
         :returns: a tuple containing the matched lhs, the operator and \
             the matched rhs of the input string or None if there is \
->>>>>>> 4af4e0a1
             no match.
         :rtype: (:py:class:`fparser.two.utils.Base`, str, \
             :py:class:`fparser.two.utils.Base`) or NoneType
