# Modified work Copyright (c) 2017-2021 Science and Technology
# Facilities Council.
# Original work Copyright (c) 1999-2008 Pearu Peterson
#
# All rights reserved.
#
# Modifications made as part of the fparser project are distributed
# under the following license:
#
# Redistribution and use in source and binary forms, with or without
# modification, are permitted provided that the following conditions are
# met:
#
# 1. Redistributions of source code must retain the above copyright
# notice, this list of conditions and the following disclaimer.
#
# 2. Redistributions in binary form must reproduce the above copyright
# notice, this list of conditions and the following disclaimer in the
# documentation and/or other materials provided with the distribution.
#
# 3. Neither the name of the copyright holder nor the names of its
# contributors may be used to endorse or promote products derived from
# this software without specific prior written permission.
#
# THIS SOFTWARE IS PROVIDED BY THE COPYRIGHT HOLDERS AND CONTRIBUTORS
# "AS IS" AND ANY EXPRESS OR IMPLIED WARRANTIES, INCLUDING, BUT NOT
# LIMITED TO, THE IMPLIED WARRANTIES OF MERCHANTABILITY AND FITNESS FOR
# A PARTICULAR PURPOSE ARE DISCLAIMED. IN NO EVENT SHALL THE COPYRIGHT
# HOLDER OR CONTRIBUTORS BE LIABLE FOR ANY DIRECT, INDIRECT, INCIDENTAL,
# SPECIAL, EXEMPLARY, OR CONSEQUENTIAL DAMAGES (INCLUDING, BUT NOT
# LIMITED TO, PROCUREMENT OF SUBSTITUTE GOODS OR SERVICES; LOSS OF USE,
# DATA, OR PROFITS; OR BUSINESS INTERRUPTION) HOWEVER CAUSED AND ON ANY
# THEORY OF LIABILITY, WHETHER IN CONTRACT, STRICT LIABILITY, OR TORT
# (INCLUDING NEGLIGENCE OR OTHERWISE) ARISING IN ANY WAY OUT OF THE USE
# OF THIS SOFTWARE, EVEN IF ADVISED OF THE POSSIBILITY OF SUCH DAMAGE.

# --------------------------------------------------------------------

# The original software (in the f2py project) was distributed under
# the following license:

# Redistribution and use in source and binary forms, with or without
# modification, are permitted provided that the following conditions are met:

#   a. Redistributions of source code must retain the above copyright notice,
#      this list of conditions and the following disclaimer.
#   b. Redistributions in binary form must reproduce the above copyright
#      notice, this list of conditions and the following disclaimer in the
#      documentation and/or other materials provided with the distribution.
#   c. Neither the name of the F2PY project nor the names of its
#      contributors may be used to endorse or promote products derived from
#      this software without specific prior written permission.

# THIS SOFTWARE IS PROVIDED BY THE COPYRIGHT HOLDERS AND CONTRIBUTORS "AS IS"
# AND ANY EXPRESS OR IMPLIED WARRANTIES, INCLUDING, BUT NOT LIMITED TO, THE
# IMPLIED WARRANTIES OF MERCHANTABILITY AND FITNESS FOR A PARTICULAR PURPOSE
# ARE DISCLAIMED. IN NO EVENT SHALL THE REGENTS OR CONTRIBUTORS BE LIABLE FOR
# ANY DIRECT, INDIRECT, INCIDENTAL, SPECIAL, EXEMPLARY, OR CONSEQUENTIAL
# DAMAGES (INCLUDING, BUT NOT LIMITED TO, PROCUREMENT OF SUBSTITUTE GOODS OR
# SERVICES; LOSS OF USE, DATA, OR PROFITS; OR BUSINESS INTERRUPTION) HOWEVER
# CAUSED AND ON ANY THEORY OF LIABILITY, WHETHER IN CONTRACT, STRICT
# LIABILITY, OR TORT (INCLUDING NEGLIGENCE OR OTHERWISE) ARISING IN ANY WAY
# OUT OF THE USE OF THIS SOFTWARE, EVEN IF ADVISED OF THE POSSIBILITY OF SUCH
# DAMAGE.

'''
Module containing py.test tests for Fortran 2003 language constructs
'''

from __future__ import print_function
import pytest
from fparser.two.Fortran2003 import *
from fparser.api import get_reader
from fparser.two.parser import ParserFactory
# this is required to setup the fortran2003 classes
_ = ParserFactory().create(std="f2003")


def assert_raises(exc, fcls, string):
    '''
    Asserts that the appropriate error is raised when a Fortran
    string is not parsed correctly.

    :param exc: the error to be raised
    :type exc: :py:class:'fparser.two.Fortran2003.NoMatchError'
    :param fcls: the class of Fortran object to create
    :type fcls: names of classes deriving from `:py:class:Base` or str
    :param string: (source of) Fortran string to parse
    :type string: str or :py:class:`FortranReaderBase`
    '''
    try:
        fcls(string)
        raise AssertionError("Expected {0} but got nothing".format(exc))
    except exc:
        pass


def _repr_utf(anobj):
    '''
    Utility that wraps the built-in repr method simply to remove the "u"s
    prefixed to strings in the normal output when using Python 2. This
    allows the same test to work with both Python 2 and 3.

    :param object anobj: the object for which the repr() is required.

    :returns: the repr of the supplied object with any "u'" replaced
              with "'" and '(u"' with '("'.
    :rtype: str

    '''
    import six
    if six.PY2:
        new_repr = repr(anobj).replace("u'", "'")
        return new_repr.replace('(u"', '("')
    return repr(anobj)

#
# SECTION 2
#


def test_specification_part():
    ''' Tests for parsing specification-part (R204). '''
    reader = get_reader('''\
    integer a''')
    tcls = Specification_Part
    obj = tcls(reader)
    assert isinstance(obj, tcls), repr(obj)
    assert str(obj) == 'INTEGER :: a'
    assert (_repr_utf(obj) == "Specification_Part(Type_Declaration_Stmt("
            "Intrinsic_Type_Spec('INTEGER', None), None, "
            "Entity_Decl_List(',', (Entity_Decl(Name('a'), None, None, "
            "None),))))")
    # Check that parent information is correctly setup
    assert obj.parent == None
    assert obj.content[0].parent is obj
    assert obj.content[0].items[0].parent is obj.content[0]
    assert obj.content[0].items[2].parent is obj.content[0]
    assert obj.content[0].items[2].items[0].parent is obj.content[0].items[2]

    obj = tcls(get_reader('''\
type a
end type a
type b
end type b
'''))
    assert isinstance(obj, tcls), repr(obj)
    assert 'TYPE :: a\nEND TYPE a\nTYPE :: b\nEND TYPE b' in str(obj)

#
# SECTION  3
#


def test_constant():
    ''' Tests that various types of constant expressions are parsed
    correctly (R305). The example here is for Literal_Constant
    subclass. Other literal constant types are tested separately.
    '''
    tcls = Constant
    obj = tcls('.false.')
    assert isinstance(obj, Logical_Literal_Constant), repr(obj)
    assert str(obj) == '.FALSE.'


def test_literal_constant():
    ''' Tests that various types of literal constant expressions are
    parsed correctly (R306).
    '''
    tcls = Literal_Constant
    obj = tcls('35')
    assert isinstance(obj, Int_Literal_Constant), repr(obj)
    assert str(obj) == '35'

    obj = tcls('2.85e-13')
    assert isinstance(obj, Real_Literal_Constant), repr(obj)
    assert str(obj) == '2.85E-13'

    obj = tcls('(PI,-2.0E-3)')
    assert isinstance(obj, Complex_Literal_Constant), repr(obj)
    assert str(obj) == '(PI, -2.0E-3)'

    obj = tcls('.true.')
    assert isinstance(obj, Logical_Literal_Constant), repr(obj)
    assert str(obj) == '.TRUE.'

    obj = tcls("'(3(A5,1X))'")
    assert isinstance(obj, Char_Literal_Constant), repr(obj)
    assert str(obj) == "'(3(A5,1X))'"

    obj = tcls('B"01011101"')
    assert isinstance(obj, Binary_Constant), repr(obj)
    assert str(obj) == 'B"01011101"'


#
# SECTION 4
#


def test_type_param_value():  # R402

    tcls = Type_Param_Value
    obj = tcls('*')
    assert isinstance(obj, tcls), repr(obj)
    assert str(obj) == '*'
    assert _repr_utf(obj) == "Type_Param_Value('*')"

    obj = tcls(':')
    assert isinstance(obj, tcls), repr(obj)
    assert str(obj) == ':'

    obj = tcls('1+2')
    assert isinstance(obj, Level_2_Expr), repr(obj)
    assert str(obj) == '1 + 2'


def test_intrinsic_type_spec():  # R403

    tcls = Intrinsic_Type_Spec
    obj = tcls('INTEGER')
    assert isinstance(obj, tcls), repr(obj)
    assert str(obj) == 'INTEGER'
    assert _repr_utf(obj) == "Intrinsic_Type_Spec('INTEGER', None)"

    obj = tcls('Integer*2')
    assert isinstance(obj, tcls), repr(obj)
    assert str(obj) == 'INTEGER*2'

    obj = tcls('real*2')
    assert isinstance(obj, tcls), repr(obj)
    assert str(obj) == 'REAL*2'

    obj = tcls('logical*2')
    assert isinstance(obj, tcls), repr(obj)
    assert str(obj) == 'LOGICAL*2'

    obj = tcls('complex*2')
    assert isinstance(obj, tcls), repr(obj)
    assert str(obj) == 'COMPLEX*2'

    obj = tcls('character*2')
    assert isinstance(obj, tcls), repr(obj)
    assert str(obj) == 'CHARACTER*2'

    obj = tcls('double complex')
    assert isinstance(obj, tcls), repr(obj)
    assert str(obj) == 'DOUBLE COMPLEX'

    obj = tcls('double  precision')
    assert isinstance(obj, tcls), repr(obj)
    assert str(obj) == 'DOUBLE PRECISION'


def test_signed_int_literal_constant():  # R405
    # pylint: disable=invalid-name

    tcls = Signed_Int_Literal_Constant
    obj = tcls('1')
    assert isinstance(obj, tcls), repr(obj)
    assert str(obj) == '1'
    assert _repr_utf(obj) == "%s('1', None)" % (tcls.__name__)

    obj = tcls('+ 21_2')
    assert isinstance(obj, tcls), repr(obj)
    assert str(obj) == '+21_2'
    assert _repr_utf(obj) == "%s('+21', '2')" % (tcls.__name__)

    obj = tcls('-21_SHORT')
    assert isinstance(obj, tcls), repr(obj)
    assert str(obj) == '-21_SHORT'

    obj = tcls('21_short')
    assert isinstance(obj, tcls), repr(obj)
    assert str(obj) == '21_short'

    obj = tcls('+1976354279568241_8')
    assert isinstance(obj, tcls), repr(obj)
    assert str(obj) == '+1976354279568241_8'


def test_int_literal_constant():  # R406

    tcls = Int_Literal_Constant
    obj = tcls('1')
    assert isinstance(obj, tcls), repr(obj)
    assert str(obj) == '1'
    assert _repr_utf(obj) == "%s('1', None)" % (tcls.__name__)

    obj = tcls('21_2')
    assert isinstance(obj, tcls), repr(obj)
    assert str(obj) == '21_2'
    assert _repr_utf(obj) == "%s('21', '2')" % (tcls.__name__)

    obj = tcls('21_SHORT')
    assert isinstance(obj, tcls), repr(obj)
    assert str(obj) == '21_SHORT'

    obj = tcls('21_short')
    assert isinstance(obj, tcls), repr(obj)
    assert str(obj) == '21_short'

    obj = tcls('1976354279568241_8')
    assert isinstance(obj, tcls), repr(obj)
    assert str(obj) == '1976354279568241_8'


def test_binary_constant():  # R412

    tcls = Boz_Literal_Constant
    bcls = Binary_Constant
    obj = tcls('B"01"')
    assert isinstance(obj, bcls), repr(obj)
    assert str(obj) == 'B"01"'
    assert _repr_utf(obj) == "%s('B\"01\"')" % (bcls.__name__)


def test_octal_constant():  # R413

    tcls = Boz_Literal_Constant
    ocls = Octal_Constant
    obj = tcls('O"017"')
    assert isinstance(obj, ocls), repr(obj)
    assert str(obj) == 'O"017"'
    assert _repr_utf(obj) == "%s('O\"017\"')" % (ocls.__name__)


def test_hex_constant():  # R414

    tcls = Boz_Literal_Constant
    zcls = Hex_Constant
    obj = tcls('Z"01A"')
    assert isinstance(obj, zcls), repr(obj)
    assert str(obj) == 'Z"01A"'
    assert _repr_utf(obj) == "%s('Z\"01A\"')" % (zcls.__name__)


def test_signed_real_literal_constant():
    ''' Tests that various formats of a signed ("+", "-") real
    literal constant are parsed correctly (R416). '''
    # pylint: disable=invalid-name

    tcls = Signed_Real_Literal_Constant
    obj = tcls('12.78')
    assert isinstance(obj, tcls), repr(obj)
    assert str(obj) == '12.78'
    assert _repr_utf(obj) == "%s('12.78', None)" % (tcls.__name__)

    obj = tcls('+12.78_8')
    assert isinstance(obj, tcls), repr(obj)
    assert str(obj) == '+12.78_8'
    assert _repr_utf(obj) == "%s('+12.78', '8')" % (tcls.__name__)

    obj = tcls('- 12.')
    assert isinstance(obj, tcls), repr(obj)
    assert str(obj) == '-12.'

    obj = tcls('.123')
    assert isinstance(obj, tcls), repr(obj)
    assert str(obj) == '.123'

    obj = tcls('3E4')
    assert isinstance(obj, tcls), repr(obj)
    assert str(obj) == '3E4'

    # Tests for double precision format identifier ("D"),
    # exponential format identifier ("E")
    # and numerically defined precision ("8")
    real_str = ['1.6D3', '-1.6d-3',
                '1.6E3', '1.6e+3', '+1.6e-3', '-1.6E-3',
                '+1.6E3_8', '-1.6e-3_8']
    for rstr in real_str:
        obj = tcls(rstr)
        assert isinstance(obj, tcls), repr(obj)
        assert str(obj) == rstr.upper()

    obj = tcls('10.9E7_QUAD')
    assert isinstance(obj, tcls), repr(obj)
    assert str(obj) == '10.9E7_QUAD'

    obj = tcls('-10.9e-17_quad')
    assert isinstance(obj, tcls), repr(obj)
    assert str(obj) == '-10.9E-17_quad'


def test_real_literal_constant():
    ''' Tests that various formats of a real literal constant
    are parsed correctly (R417). '''

    tcls = Real_Literal_Constant
    obj = tcls('12.78')
    assert isinstance(obj, tcls), repr(obj)
    assert str(obj) == '12.78'
    assert _repr_utf(obj) == "%s('12.78', None)" % (tcls.__name__)

    obj = tcls('12.78_8')
    assert isinstance(obj, tcls), repr(obj)
    assert str(obj) == '12.78_8'
    assert _repr_utf(obj) == "%s('12.78', '8')" % (tcls.__name__)

    obj = tcls('12.')
    assert isinstance(obj, tcls), repr(obj)
    assert str(obj) == '12.'

    obj = tcls('.123')
    assert isinstance(obj, tcls), repr(obj)
    assert str(obj) == '.123'

    obj = tcls('3E4')
    assert isinstance(obj, tcls), repr(obj)
    assert str(obj) == '3E4'

    # Tests for double precision format identifier ("D"),
    # exponential format identifier ("E")
    # and numerically defined precision ("8")
    real_str = ['0.0D+0', '1.6d3', '1.6D-3',
                '1.6E3', '1.6E+3', '1.6E-3',
                '1.6e3_8', '1.6E-3_8']
    for rstr in real_str:
        obj = tcls(rstr)
        assert isinstance(obj, tcls), repr(obj)
        assert str(obj) == rstr.upper()

    obj = tcls('10.9E7_QUAD')
    assert isinstance(obj, tcls), repr(obj)
    assert str(obj) == '10.9E7_QUAD'

    obj = tcls('10.9e-17_quad')
    assert isinstance(obj, tcls), repr(obj)
    assert str(obj) == '10.9E-17_quad'


def test_char_selector():  # R424

    tcls = Char_Selector
    obj = tcls('(len=2, kind=8)')
    assert isinstance(obj, tcls), repr(obj)
    assert str(obj) == '(LEN = 2, KIND = 8)'
    assert (_repr_utf(obj) ==
            "Char_Selector(Int_Literal_Constant('2', None), "
            "Int_Literal_Constant('8', None))")

    obj = tcls('(2, kind=8)')
    assert isinstance(obj, tcls), repr(obj)
    assert str(obj) == '(LEN = 2, KIND = 8)'

    obj = tcls('(2, 8)')
    assert isinstance(obj, tcls), repr(obj)
    assert str(obj) == '(LEN = 2, KIND = 8)'

    obj = tcls('(kind=8)')
    assert isinstance(obj, tcls), repr(obj)
    assert str(obj) == '(KIND = 8)'

    obj = tcls('(kind=8,len=2)')
    assert isinstance(obj, tcls), repr(obj)
    assert str(obj) == '(LEN = 2, KIND = 8)'


def test_complex_literal_constant():  # R421

    tcls = Complex_Literal_Constant
    obj = tcls('(1.0, -1.0)')
    assert isinstance(obj, tcls), repr(obj)
    assert str(obj) == '(1.0, -1.0)'
    assert (_repr_utf(obj) ==
            "Complex_Literal_Constant(Signed_Real_Literal_Constant("
            "'1.0', None), Signed_Real_Literal_Constant('-1.0', None))")

    obj = tcls('(3,3.1E6)')
    assert isinstance(obj, tcls), repr(obj)
    assert str(obj) == '(3, 3.1E6)'

    obj = tcls('(4.0_4, 3.6E7_8)')
    assert isinstance(obj, tcls), repr(obj)
    assert str(obj) == '(4.0_4, 3.6E7_8)'

    obj = tcls('( 0., PI)')
    assert isinstance(obj, tcls), repr(obj)
    assert str(obj) == '(0., PI)'


def test_type_name():  # C424

    tcls = Type_Name
    obj = tcls('a')
    assert isinstance(obj, tcls), repr(obj)
    assert str(obj) == 'a'
    assert _repr_utf(obj) == "Type_Name('a')"

    assert_raises(NoMatchError, tcls, 'integer')
    assert_raises(NoMatchError, tcls, 'doubleprecision')


def test_length_selector():  # R425

    tcls = Length_Selector
    obj = tcls('( len = *)')
    assert isinstance(obj, tcls), repr(obj)
    assert str(obj) == '(LEN = *)'
    assert (_repr_utf(obj) ==
            "Length_Selector('(', Type_Param_Value('*'), ')')")

    obj = tcls('*2,')
    assert isinstance(obj, tcls), repr(obj)
    assert str(obj) == '*2'


def test_char_length():  # R426

    tcls = Char_Length
    obj = tcls('(1)')
    assert isinstance(obj, tcls), repr(obj)
    assert str(obj) == '(1)'
    assert (_repr_utf(obj) ==
            "Char_Length('(', Int_Literal_Constant('1', None), ')')")

    obj = tcls('1')
    assert isinstance(obj, Int_Literal_Constant), repr(obj)
    assert str(obj) == '1'

    obj = tcls('(*)')
    assert isinstance(obj, tcls), repr(obj)
    assert str(obj) == '(*)'

    obj = tcls('(:)')
    assert isinstance(obj, tcls), repr(obj)
    assert str(obj) == '(:)'


def test_logical_literal_constant():  # R428

    tcls = Logical_Literal_Constant
    obj = tcls('.TRUE.')
    assert isinstance(obj, tcls), repr(obj)
    assert str(obj) == '.TRUE.'
    assert _repr_utf(obj) == "%s('.TRUE.', None)" % (tcls.__name__)

    obj = tcls('.True.')
    assert isinstance(obj, tcls), repr(obj)
    assert str(obj) == '.TRUE.'

    obj = tcls('.FALSE.')
    assert isinstance(obj, tcls), repr(obj)
    assert str(obj) == '.FALSE.'

    obj = tcls('.false.')
    assert isinstance(obj, tcls), repr(obj)
    assert str(obj) == '.FALSE.'

    obj = tcls('.TRUE._HA')
    assert isinstance(obj, tcls), repr(obj)
    assert str(obj) == '.TRUE._HA'


def test_type_attr_spec():  # R431

    tcls = Type_Attr_Spec
    obj = tcls('abstract')
    assert isinstance(obj, tcls), repr(obj)
    assert str(obj) == 'ABSTRACT'
    assert _repr_utf(obj) == "Type_Attr_Spec('ABSTRACT', None)"

    obj = tcls('bind (c )')
    assert isinstance(obj, tcls), repr(obj)
    assert str(obj) == 'BIND(C)'

    obj = tcls('extends(a)')
    assert isinstance(obj, tcls), repr(obj)
    assert str(obj) == 'EXTENDS(a)'

    obj = tcls('private')
    assert isinstance(obj, Access_Spec), repr(obj)
    assert str(obj) == 'PRIVATE'


def test_end_type_stmt():  # R433

    tcls = End_Type_Stmt
    obj = tcls('end type')
    assert isinstance(obj, tcls), repr(obj)
    assert str(obj) == 'END TYPE'
    assert _repr_utf(obj) == "End_Type_Stmt('TYPE', None)"

    obj = tcls('end type  a')
    assert isinstance(obj, tcls), repr(obj)
    assert str(obj) == 'END TYPE a'


def test_sequence_stmt():  # R434

    tcls = Sequence_Stmt
    obj = tcls('sequence')
    assert isinstance(obj, tcls), repr(obj)
    assert str(obj) == 'SEQUENCE'
    assert _repr_utf(obj) == "Sequence_Stmt('SEQUENCE')"


def test_type_param_def_stmt():  # R435

    tcls = Type_Param_Def_Stmt
    obj = tcls('integer ,kind :: a')
    assert isinstance(obj, tcls), repr(obj)
    assert str(obj) == 'INTEGER, KIND :: a'
    assert (_repr_utf(obj) ==
            "Type_Param_Def_Stmt(None, Type_Param_Attr_Spec('KIND'), "
            "Type_Param_Decl_List(',', (Name('a'),)))")

    obj = tcls('integer*2 ,len :: a=3, b=2+c')
    assert isinstance(obj, tcls), repr(obj)
    assert str(obj) == 'INTEGER*2, LEN :: a = 3, b = 2 + c'


def test_type_param_decl():  # R436

    tcls = Type_Param_Decl
    obj = tcls('a=2')
    assert isinstance(obj, tcls), repr(obj)
    assert str(obj) == 'a = 2'
    assert (_repr_utf(obj) ==
            "Type_Param_Decl(Name('a'), '=', Int_Literal_Constant('2', None))")

    obj = tcls('a')
    assert isinstance(obj, Name), repr(obj)
    assert str(obj) == 'a'


def test_type_param_attr_spec():  # R437

    tcls = Type_Param_Attr_Spec
    obj = tcls('kind')
    assert isinstance(obj, tcls), repr(obj)
    assert str(obj) == 'KIND'
    assert _repr_utf(obj) == "Type_Param_Attr_Spec('KIND')"

    obj = tcls('len')
    assert isinstance(obj, tcls), repr(obj)
    assert str(obj) == 'LEN'


def test_component_attr_spec():  # R441

    tcls = Component_Attr_Spec
    obj = tcls('pointer')
    assert isinstance(obj, tcls), repr(obj)
    assert str(obj) == 'POINTER'
    assert _repr_utf(obj) == "Component_Attr_Spec('POINTER')"

    obj = tcls('allocatable')
    assert isinstance(obj, tcls), repr(obj)
    assert str(obj) == 'ALLOCATABLE'

    obj = tcls('dimension(a)')
    assert isinstance(obj, Dimension_Component_Attr_Spec), repr(obj)
    assert str(obj) == 'DIMENSION(a)'

    obj = tcls('private')
    assert isinstance(obj, Access_Spec), repr(obj)
    assert str(obj) == 'PRIVATE'


def test_component_decl():  # R442

    tcls = Component_Decl
    obj = tcls('a(1)')
    assert isinstance(obj, tcls), repr(obj)
    assert str(obj) == 'a(1)'
    assert (_repr_utf(obj) ==
            "Component_Decl(Name('a'), Explicit_Shape_Spec_List(',', "
            "(Explicit_Shape_Spec(None, Int_Literal_Constant('1', None)),)), "
            "None, None)")

    obj = tcls('a(1)*(3)')
    assert isinstance(obj, tcls), repr(obj)
    assert str(obj) == 'a(1)*(3)'

    obj = tcls('a(1)*(3) = 2')
    assert isinstance(obj, tcls), repr(obj)
    assert str(obj) == 'a(1)*(3) = 2'

    obj = tcls('a(1) => NULL')
    assert isinstance(obj, tcls), repr(obj)
    assert str(obj) == 'a(1) => NULL'


def test_proc_component_def_stmt():  # R445

    tcls = Proc_Component_Def_Stmt
    obj = tcls('procedure(), pointer :: a')
    assert isinstance(obj, tcls), repr(obj)
    assert str(obj) == 'PROCEDURE(), POINTER :: a'

    obj = tcls('procedure(real*8), pointer, pass(n) :: a, b')
    assert isinstance(obj, tcls), repr(obj)
    assert str(obj) == 'PROCEDURE(REAL*8), POINTER, PASS(n) :: a, b'


def test_private_components_stmt():
    ''' Tests that declaration of PRIVATE components in a type definition
    is parsed correctly (R447). '''
    tcls = Private_Components_Stmt
    obj = tcls('private')
    assert isinstance(obj, tcls), repr(obj)
    assert str(obj) == 'PRIVATE'
    assert _repr_utf(obj) == "Private_Components_Stmt('PRIVATE')"

    # Statement not 'private'
    with pytest.raises(NoMatchError) as excinfo:
        _ = tcls('public')
    assert "Private_Components_Stmt: 'public'" in str(excinfo.value)


def test_type_bound_procedure_part():
    ''' Tests for type-bound procedure (R448). '''
    tcls = Type_Bound_Procedure_Part
    obj = tcls(get_reader('''\
contains
procedure, pass :: length => point_length'''))
    assert isinstance(obj, tcls), repr(obj)
    assert 'CONTAINS\nPROCEDURE, PASS :: length => point_length' in str(obj)


def test_proc_binding_stmt():  # R450

    tcls = Proc_Binding_Stmt
    obj = tcls('procedure, pass :: length => point_length')
    assert isinstance(obj, Specific_Binding), repr(obj)
    assert str(obj) == 'PROCEDURE, PASS :: length => point_length'


def test_generic_binding():  # R452

    tcls = Generic_Binding
    obj = tcls('generic :: a => b')
    assert isinstance(obj, tcls), repr(obj)
    assert str(obj) == 'GENERIC :: a => b'

    obj = tcls('generic, private :: read(formatted) => b,c')
    assert isinstance(obj, tcls), repr(obj)
    assert str(obj) == 'GENERIC, PRIVATE :: READ(FORMATTED) => b, c'


def test_final_binding():  # R454

    tcls = Final_Binding
    obj = tcls('final a, b')
    assert isinstance(obj, tcls), repr(obj)
    assert str(obj) == 'FINAL :: a, b'
    assert (_repr_utf(obj) ==
            "Final_Binding('FINAL', Final_Subroutine_Name_List(',', "
            "(Name('a'), Name('b'))))")

    obj = tcls('final::a')
    assert isinstance(obj, tcls), repr(obj)
    assert str(obj) == 'FINAL :: a'


def test_derived_type_spec():  # R455

    tcls = Derived_Type_Spec
    obj = tcls('a(b)')
    assert isinstance(obj, tcls), repr(obj)
    assert str(obj) == 'a(b)'
    assert _repr_utf(obj) == ("Derived_Type_Spec(Type_Name('a'), "
                              "Type_Param_Spec_List(',', (Name('b'),)))")

    obj = tcls('a(b,c,g=1)')
    assert isinstance(obj, tcls), repr(obj)
    assert str(obj) == 'a(b, c, g = 1)'

    obj = tcls('a')
    assert isinstance(obj, Name), repr(obj)
    assert str(obj) == 'a'

    obj = tcls('a()')
    assert isinstance(obj, tcls), repr(obj)
    assert str(obj) == 'a()'


def test_type_param_spec():  # R456

    tcls = Type_Param_Spec
    obj = tcls('a=1')
    assert isinstance(obj, tcls), repr(obj)
    assert str(obj) == 'a = 1'
    assert (_repr_utf(obj) ==
            "Type_Param_Spec(Name('a'), Int_Literal_Constant('1', None))")

    obj = tcls('k=a')
    assert isinstance(obj, tcls), repr(obj)
    assert str(obj) == 'k = a'

    obj = tcls('k=:')
    assert isinstance(obj, tcls), repr(obj)
    assert str(obj) == 'k = :'


def test_type_param_spec_list():  # R456-list

    tcls = Type_Param_Spec_List
    obj = tcls('a,b')
    assert isinstance(obj, tcls), repr(obj)
    assert str(obj) == 'a, b'
    assert (_repr_utf(obj) ==
            "Type_Param_Spec_List(',', (Name('a'), Name('b')))")

    obj = tcls('a')
    assert isinstance(obj, tcls), repr(obj)

    obj = tcls('k=a,c,g=1')
    assert isinstance(obj, tcls), repr(obj)
    assert str(obj) == 'k = a, c, g = 1'


def test_structure_constructor():  # R457

    tcls = Structure_Constructor
    obj = tcls('t()')
    assert isinstance(obj, tcls), repr(obj)
    assert str(obj) == 't()'
    assert _repr_utf(obj) == "Structure_Constructor(Type_Name('t'), None)"

    obj = tcls('t(s=1, a=2)')
    assert isinstance(obj, tcls), repr(obj)
    assert str(obj) == 't(s = 1, a = 2)'


def test_component_spec():  # R458

    tcls = Component_Spec
    obj = tcls('k=a')
    assert isinstance(obj, tcls), repr(obj)
    assert str(obj) == 'k = a'
    assert _repr_utf(obj) == "Component_Spec(Name('k'), Name('a'))"

    obj = tcls('a')
    assert isinstance(obj, Name), repr(obj)
    assert str(obj) == 'a'

    obj = tcls('a % b')
    assert isinstance(obj, Proc_Component_Ref), repr(obj)
    assert str(obj) == 'a % b'

    obj = tcls('s =a % b')
    assert isinstance(obj, Component_Spec), repr(obj)
    assert str(obj) == 's = a % b'


def test_component_spec_list():  # R458-list

    tcls = Component_Spec_List
    obj = tcls('k=a, b')
    assert isinstance(obj, tcls), repr(obj)
    assert str(obj) == 'k = a, b'
    assert (_repr_utf(obj) ==
            "Component_Spec_List(',', (Component_Spec(Name('k'), "
            "Name('a')), Name('b')))")

    obj = tcls('k=a, c')
    assert isinstance(obj, tcls), repr(obj)
    assert str(obj) == 'k = a, c'


def test_enum_def():  # R460

    tcls = Enum_Def
    obj = tcls(get_reader('''\
enum, bind(c)
enumerator :: red = 4, blue = 9
enumerator yellow
end enum
    '''))
    assert isinstance(obj, tcls), repr(obj)
    assert (str(obj) ==
            "ENUM, BIND(C)\n  ENUMERATOR :: red = 4, blue = 9\n"
            "  ENUMERATOR :: yellow\nEND ENUM")


def test_enum_def_stmt():  # R461

    tcls = Enum_Def_Stmt
    obj = tcls('enum, bind(c)')
    assert isinstance(obj, tcls), repr(obj)
    assert str(obj) == 'ENUM, BIND(C)'


def test_array_constructor():  # R465

    tcls = Array_Constructor
    obj = tcls('(/a/)')
    assert isinstance(obj, tcls), repr(obj)
    assert str(obj) == '(/a/)'
    assert _repr_utf(obj) == ("Array_Constructor('(/', Ac_Value_List(',', "
                              "(Name('a'),)), '/)')")

    obj = tcls('[a]')
    assert isinstance(obj, tcls), repr(obj)
    assert str(obj) == '[a]'
    assert _repr_utf(obj) == ("Array_Constructor('[', Ac_Value_List(',', "
                              "(Name('a'),)), ']')")

    obj = tcls('[integer::a]')
    assert isinstance(obj, tcls), repr(obj)
    assert str(obj) == '[INTEGER :: a]'

    obj = tcls('[integer::a,b]')
    assert isinstance(obj, tcls), repr(obj)
    assert str(obj) == '[INTEGER :: a, b]'


def test_ac_spec():  # R466

    tcls = Ac_Spec
    obj = tcls('integer ::')
    assert isinstance(obj, tcls), repr(obj)
    assert str(obj) == 'INTEGER ::'
    assert (_repr_utf(obj) ==
            "Ac_Spec(Intrinsic_Type_Spec('INTEGER', None), None)")

    obj = tcls('integer :: a,b')
    assert isinstance(obj, tcls), repr(obj)
    assert str(obj) == 'INTEGER :: a, b'

    obj = tcls('a,b')
    assert isinstance(obj, Ac_Value_List), repr(obj)
    assert str(obj) == 'a, b'

    obj = tcls('integer :: a, (a, b, n = 1, 5)')
    assert isinstance(obj, tcls), repr(obj)
    assert str(obj) == 'INTEGER :: a, (a, b, n = 1, 5)'


def test_ac_value_list():  # R469-list

    tcls = Ac_Value_List
    obj = tcls('a, b')
    assert isinstance(obj, tcls), repr(obj)
    assert str(obj) == 'a, b'
    assert _repr_utf(obj) == "Ac_Value_List(',', (Name('a'), Name('b')))"

    obj = tcls('a')
    assert isinstance(obj, tcls), repr(obj)
    assert str(obj) == 'a'


def test_ac_implied_do():  # R470

    tcls = Ac_Implied_Do
    obj = tcls('( a, b, n = 1, 5 )')
    assert isinstance(obj, tcls), repr(obj)
    assert str(obj) == '(a, b, n = 1, 5)'
    assert (_repr_utf(obj) ==
            "Ac_Implied_Do(Ac_Value_List(',', (Name('a'), Name('b'))), "
            "Ac_Implied_Do_Control(Name('n'), [Int_Literal_Constant('1', "
            "None), Int_Literal_Constant('5', None)]))")


def test_ac_implied_do_control():  # R471

    tcls = Ac_Implied_Do_Control
    obj = tcls('n = 3, 5')
    assert isinstance(obj, tcls), repr(obj)
    assert str(obj) == 'n = 3, 5'
    assert (_repr_utf(obj) ==
            "Ac_Implied_Do_Control(Name('n'), [Int_Literal_Constant('3', "
            "None), Int_Literal_Constant('5', None)])")

    obj = tcls('n = 3+1, 5, 1')
    assert isinstance(obj, tcls), repr(obj)
    assert str(obj) == 'n = 3 + 1, 5, 1'

#
# SECTION 5
#


def test_type_declaration_stmt():  # R501

    tcls = Type_Declaration_Stmt
    obj = tcls('integer a')
    assert isinstance(obj, tcls), repr(obj)
    assert str(obj) == 'INTEGER :: a'
    assert (_repr_utf(obj) ==
            "Type_Declaration_Stmt(Intrinsic_Type_Spec('INTEGER', "
            "None), None, Entity_Decl_List(',', (Entity_Decl(Name('a'), None, "
            "None, None),)))")

    obj = tcls('integer ,dimension(2):: a*3')
    assert isinstance(obj, tcls), repr(obj)
    assert str(obj) == 'INTEGER, DIMENSION(2) :: a*3'

    obj = tcls('real a')
    assert isinstance(obj, tcls), repr(obj)
    assert str(obj) == 'REAL :: a'
    assert (_repr_utf(obj) ==
            "Type_Declaration_Stmt(Intrinsic_Type_Spec('REAL', None), None, "
            "Entity_Decl_List(',', (Entity_Decl(Name('a'), None, None, "
            "None),)))")

    obj = tcls('REAL A( LDA, * ), B( LDB, * )')
    assert isinstance(obj, tcls), repr(obj)
    assert str(obj) == 'REAL :: A(LDA, *), B(LDB, *)'

    obj = tcls('DOUBLE PRECISION   ALPHA, BETA')
    assert isinstance(obj, tcls), repr(obj)
    assert str(obj) == 'DOUBLE PRECISION :: ALPHA, BETA'

    obj = tcls('logical,parameter:: T=.true.')
    assert isinstance(obj, tcls), repr(obj)
    assert str(obj) == 'LOGICAL, PARAMETER :: T = .TRUE.'

    obj = tcls('character(n),private:: x(n)')
    assert isinstance(obj, tcls), repr(obj)
    assert str(obj) == 'CHARACTER(LEN = n), PRIVATE :: x(n)'

    obj = tcls('character(lenmax),private:: x(n)')
    assert isinstance(obj, tcls), repr(obj)
    assert str(obj) == 'CHARACTER(LEN = lenmax), PRIVATE :: x(n)'


def test_declaration_type_spec():  # R502

    tcls = Declaration_Type_Spec
    obj = tcls('Integer*2')
    assert isinstance(obj, Intrinsic_Type_Spec), repr(obj)
    assert str(obj) == 'INTEGER*2'

    obj = tcls('type(foo)')
    assert isinstance(obj, tcls), repr(obj)
    assert str(obj) == 'TYPE(foo)'
    assert _repr_utf(obj) == "Declaration_Type_Spec('TYPE', Type_Name('foo'))"

    # No content should not match.
    with pytest.raises(NoMatchError):
        obj = tcls('')


def test_attr_spec():  # R503

    tcls = Attr_Spec
    obj = tcls('allocatable')
    assert isinstance(obj, tcls), repr(obj)
    assert str(obj) == 'ALLOCATABLE'

    obj = tcls('dimension(a)')
    assert isinstance(obj, Dimension_Attr_Spec), repr(obj)
    assert str(obj) == 'DIMENSION(a)'


def test_dimension_attr_spec():  # R503.d

    tcls = Dimension_Attr_Spec
    obj = tcls('dimension(a)')
    assert isinstance(obj, tcls), repr(obj)
    assert str(obj) == 'DIMENSION(a)'
    assert (_repr_utf(obj) ==
            "Dimension_Attr_Spec('DIMENSION', Explicit_Shape_Spec_List(',', "
            "(Explicit_Shape_Spec(None, Name('a')),)))")


def test_intent_attr_spec():  # R503.f

    tcls = Intent_Attr_Spec
    obj = tcls('intent(in)')
    assert isinstance(obj, tcls), repr(obj)
    assert str(obj) == 'INTENT(IN)'
    assert _repr_utf(obj) == "Intent_Attr_Spec('INTENT', Intent_Spec('IN'))"


def test_entity_decl():  # 504

    tcls = Entity_Decl
    obj = tcls('a(1)')
    assert isinstance(obj, tcls), repr(obj)
    assert str(obj) == 'a(1)'
    assert (_repr_utf(obj) ==
            "Entity_Decl(Name('a'), Explicit_Shape_Spec_List(',', "
            "(Explicit_Shape_Spec(None, Int_Literal_Constant('1', None)),)), "
            "None, None)")

    obj = tcls('a(1)*(3)')
    assert isinstance(obj, tcls), repr(obj)
    assert str(obj) == 'a(1)*(3)'

    obj = tcls('a(1)*(3) = 2')
    assert isinstance(obj, tcls), repr(obj)
    assert str(obj) == 'a(1)*(3) = 2'

    obj = tcls('a = 2')
    assert isinstance(obj, tcls), repr(obj)
    assert str(obj) == 'a = 2'

    obj = tcls('a=2')
    assert isinstance(obj, tcls), repr(obj)
    assert str(obj) == 'a = 2'

    obj = tcls('a = "abc "')
    assert isinstance(obj, tcls), repr(obj)
    assert str(obj) == 'a = "abc "'

    obj = tcls('a = .true.')
    assert isinstance(obj, tcls), repr(obj)
    assert str(obj) == 'a = .TRUE.'


def test_target_entity_decl():

    tcls = Target_Entity_Decl
    obj = tcls('a(1)')
    assert isinstance(obj, tcls), repr(obj)
    assert str(obj) == 'a(1)'
    assert (_repr_utf(obj) ==
            "Target_Entity_Decl(Name('a'), Explicit_Shape_Spec_List(',', "
            "(Explicit_Shape_Spec(None, Int_Literal_Constant('1', None)),)), "
            "None, None)")


def test_access_spec():  # R508

    tcls = Access_Spec
    obj = tcls('private')
    assert isinstance(obj, tcls), repr(obj)
    assert str(obj) == 'PRIVATE'
    assert _repr_utf(obj) == "Access_Spec('PRIVATE')"

    obj = tcls('public')
    assert isinstance(obj, tcls), repr(obj)
    assert str(obj) == 'PUBLIC'


def test_language_binding_spec():  # R509

    tcls = Language_Binding_Spec
    obj = tcls('bind(c)')
    assert isinstance(obj, tcls), repr(obj)
    assert str(obj) == 'BIND(C)'
    assert _repr_utf(obj) == 'Language_Binding_Spec(None)'

    obj = tcls('bind(c, name="hey")')
    assert isinstance(obj, tcls), repr(obj)
    assert str(obj) == 'BIND(C, NAME = "hey")'


def test_explicit_shape_spec():  # R511

    tcls = Explicit_Shape_Spec
    obj = tcls('a:b')
    assert isinstance(obj, tcls), repr(obj)
    assert str(obj) == 'a : b'
    assert _repr_utf(obj) == "Explicit_Shape_Spec(Name('a'), Name('b'))"

    obj = tcls('a')
    assert isinstance(obj, tcls), repr(obj)
    assert str(obj) == 'a'


def test_upper_bound():  # R513

    tcls = Upper_Bound
    obj = tcls('a')
    assert isinstance(obj, Name), repr(obj)
    assert str(obj) == 'a'

    assert_raises(NoMatchError, tcls, '*')


def test_assumed_shape_spec():  # R514

    tcls = Assumed_Shape_Spec
    obj = tcls(':')
    assert isinstance(obj, tcls), repr(obj)
    assert str(obj) == ':'
    assert _repr_utf(obj) == 'Assumed_Shape_Spec(None, None)'

    obj = tcls('a :')
    assert isinstance(obj, tcls), repr(obj)
    assert str(obj) == 'a :'


def test_deferred_shape_spec():  # R515

    tcls = Deferred_Shape_Spec
    obj = tcls(':')
    assert isinstance(obj, tcls), repr(obj)
    assert str(obj) == ':'
    assert _repr_utf(obj) == 'Deferred_Shape_Spec(None, None)'


def test_assumed_size_spec():  # R516

    tcls = Assumed_Size_Spec
    obj = tcls('*')
    assert isinstance(obj, tcls), repr(obj)
    assert str(obj) == '*'
    assert _repr_utf(obj) == 'Assumed_Size_Spec(None, None)'

    obj = tcls('1:*')
    assert isinstance(obj, tcls), repr(obj)
    assert str(obj) == '1 : *'

    obj = tcls('a,1:*')
    assert isinstance(obj, tcls), repr(obj)
    assert str(obj) == 'a, 1 : *'

    obj = tcls('a:b,1:*')
    assert isinstance(obj, tcls), repr(obj)
    assert str(obj) == 'a : b, 1 : *'


def test_access_stmt():  # R518

    tcls = Access_Stmt
    obj = tcls('private')
    assert isinstance(obj, tcls), repr(obj)
    assert str(obj) == 'PRIVATE'
    assert _repr_utf(obj) == "Access_Stmt('PRIVATE', None)"

    obj = tcls('public a,b')
    assert isinstance(obj, tcls), repr(obj)
    assert str(obj) == 'PUBLIC :: a, b'

    obj = tcls('public ::a')
    assert isinstance(obj, tcls), repr(obj)
    assert str(obj) == 'PUBLIC :: a'


def test_data_stmt():  # R524

    tcls = Data_Stmt
    obj = tcls('DATA YOURNAME % AGE, YOURNAME % NAME / 35, "FRED BROWN" /')
    assert isinstance(obj, tcls), repr(obj)
    assert (str(obj) ==
            'DATA YOURNAME % AGE, YOURNAME % NAME / 35, "FRED BROWN" /')

    obj = tcls('DATA NAME / "JOHN DOE" / MILES / 10 * 0 /')
    assert isinstance(obj, tcls), repr(obj)
    assert str(obj) == 'DATA NAME / "JOHN DOE" /, MILES / 10 * 0 /'

    obj = tcls('DATA MYNAME / PERSON (21, \'JOHN SMITH\') /')
    assert isinstance(obj, tcls), repr(obj)
    assert str(obj) == 'DATA MYNAME / PERSON(21, \'JOHN SMITH\') /'


def test_data_stmt_set():  # R525

    tcls = Data_Stmt_Set
    obj = tcls('MILES / 10 * "2/3" /')
    assert isinstance(obj, tcls), repr(obj)
    assert str(obj) == 'MILES / 10 * "2/3" /'


def test_data_implied_do():  # R527

    tcls = Data_Implied_Do
    obj = tcls('((SKEW (K, J), J = 1, K), K = 1, 100)')
    assert isinstance(obj, tcls), repr(obj)
    assert str(obj) == '((SKEW(K, J), J = 1, K), K = 1, 100)'

# R531-R534 are trivial


def test_dimension_stmt():  # R535

    tcls = Dimension_Stmt
    obj = tcls('dimension :: a(5)')
    assert isinstance(obj, tcls), repr(obj)
    assert str(obj) == 'DIMENSION :: a(5)'
    assert (_repr_utf(obj) ==
            "Dimension_Stmt([(Name('a'), Explicit_Shape_Spec_List(',', "
            "(Explicit_Shape_Spec(None, Int_Literal_Constant('5', "
            "None)),)))])")

    obj = tcls('dimension a(n,m), b(:), c(2:n), d(*), e(n, 2:*)')
    assert isinstance(obj, tcls), repr(obj)
    assert (str(obj) ==
            'DIMENSION :: a(n, m), b(:), c(2 : n), d(*), e(n, 2 : *)')


def test_intent_stmt():  # R536

    tcls = Intent_Stmt
    obj = tcls('intent(in) :: a')
    assert isinstance(obj, tcls), repr(obj)
    assert str(obj) == 'INTENT(IN) :: a'
    assert _repr_utf(obj) == ("Intent_Stmt(Intent_Spec('IN'), "
                              "Dummy_Arg_Name_List(',', (Name('a'),)))")

    obj = tcls('intent(out) a, b')
    assert isinstance(obj, tcls), repr(obj)
    assert str(obj) == 'INTENT(OUT) :: a, b'
    assert (_repr_utf(obj) ==
            "Intent_Stmt(Intent_Spec('OUT'), Dummy_Arg_Name_List(',', "
            "(Name('a'), Name('b'))))")


def test_optional_stmt():  # R537

    tcls = Optional_Stmt
    obj = tcls('optional :: a')
    assert isinstance(obj, tcls), repr(obj)
    assert str(obj) == 'OPTIONAL :: a'
    assert _repr_utf(obj) == ("Optional_Stmt('OPTIONAL', "
                              "Dummy_Arg_Name_List(',', (Name('a'),)))")

    obj = tcls('optional :: a, b, c')
    assert isinstance(obj, tcls), repr(obj)
    assert str(obj) == 'OPTIONAL :: a, b, c'
    assert (_repr_utf(obj) ==
            "Optional_Stmt('OPTIONAL', Dummy_Arg_Name_List(',', (Name('a'), "
            "Name('b'), Name('c'))))")


def test_parameter_stmt():  # R538

    tcls = Parameter_Stmt
    obj = tcls('parameter(a=1)')
    assert isinstance(obj, tcls), repr(obj)
    assert str(obj) == 'PARAMETER(a = 1)'
    assert (_repr_utf(obj) ==
            "Parameter_Stmt('PARAMETER', Named_Constant_Def_List(',', "
            "(Named_Constant_Def(Name('a'), Int_Literal_Constant('1', "
            "None)),)))")

    obj = tcls('parameter(a=1, b=a+2)')
    assert isinstance(obj, tcls), repr(obj)
    assert str(obj) == 'PARAMETER(a = 1, b = a + 2)'

    obj = tcls('PARAMETER        ( ONE = 1.0D+0, ZERO = 0.0D+0 )')
    assert isinstance(obj, tcls), repr(obj)
    assert str(obj) == 'PARAMETER(ONE = 1.0D+0, ZERO = 0.0D+0)'


def test_named_constant_def():  # R539

    tcls = Named_Constant_Def
    obj = tcls('a=1')
    assert isinstance(obj, tcls), repr(obj)
    assert str(obj) == 'a = 1'
    assert (_repr_utf(obj) ==
            "Named_Constant_Def(Name('a'), Int_Literal_Constant('1', None))")


def test_pointer_stmt():  # R540

    tcls = Pointer_Stmt
    obj = tcls('pointer a(:), b')
    assert isinstance(obj, tcls), repr(obj)
    assert str(obj) == 'POINTER :: a(:), b'
    assert (_repr_utf(obj) ==
            "Pointer_Stmt('POINTER', Pointer_Decl_List(',', "
            "(Pointer_Decl(Name('a'), Deferred_Shape_Spec_List(',', "
            "(Deferred_Shape_Spec(None, None),))), Name('b'))))")


def test_pointer_decl():  # R541

    tcls = Pointer_Decl
    obj = tcls('a(:)')
    assert isinstance(obj, tcls), repr(obj)
    assert str(obj) == 'a(:)'
    assert (_repr_utf(obj) ==
            "Pointer_Decl(Name('a'), Deferred_Shape_Spec_List(',', "
            "(Deferred_Shape_Spec(None, None),)))")

    obj = tcls('a(:,:)')
    assert isinstance(obj, tcls), repr(obj)
    assert str(obj) == 'a(:, :)'


def test_protected_stmt():  # R542

    tcls = Protected_Stmt
    obj = tcls('protected a,b')
    assert isinstance(obj, tcls), repr(obj)
    assert str(obj) == 'PROTECTED :: a, b'
    assert (_repr_utf(obj) ==
            "Protected_Stmt('PROTECTED', Entity_Name_List(',', (Name('a'), "
            "Name('b'))))")

    obj = tcls('protected ::a')
    assert isinstance(obj, tcls), repr(obj)
    assert str(obj) == 'PROTECTED :: a'
    assert _repr_utf(obj) == ("Protected_Stmt('PROTECTED', "
                              "Entity_Name_List(',', (Name('a'),)))")


def test_save_stmt():  # R543

    tcls = Save_Stmt
    obj = tcls('save')
    assert isinstance(obj, tcls), repr(obj)
    assert str(obj) == 'SAVE'
    assert _repr_utf(obj) == "Save_Stmt('SAVE', None)"

    obj = tcls('save a, b')
    assert isinstance(obj, tcls), repr(obj)
    assert str(obj) == 'SAVE :: a, b'
    assert (_repr_utf(obj) == "Save_Stmt('SAVE', "
            "Saved_Entity_List(',', (Name('a'), Name('b'))))")

    obj = tcls('save :: /a/ , b')
    assert isinstance(obj, tcls), repr(obj)
    assert str(obj) == 'SAVE :: /a/, b'
    assert (_repr_utf(obj) ==
            "Save_Stmt('SAVE', Saved_Entity_List(',', (Saved_Entity('/', "
            "Name('a'), '/'), Name('b'))))")


def test_saved_entity():  # R544

    tcls = Saved_Entity
    obj = tcls('a')
    assert isinstance(obj, Name), repr(obj)
    assert str(obj) == 'a'
    assert _repr_utf(obj) == "Name('a')"

    obj = tcls('/a/')
    assert isinstance(obj, tcls), repr(obj)
    assert str(obj) == '/a/'
    assert _repr_utf(obj) == "Saved_Entity('/', Name('a'), '/')"

# R545 is trivial


def test_target_stmt():  # R546

    tcls = Target_Stmt
    obj = tcls('target a, b(1000, 1000)')
    assert isinstance(obj, tcls), repr(obj)
    assert str(obj) == 'TARGET :: a, b(1000, 1000)'

    obj = tcls('target :: a, c')
    assert isinstance(obj, tcls), repr(obj)
    assert str(obj) == 'TARGET :: a, c'


def test_value_stmt():  # R547

    tcls = Value_Stmt
    obj = tcls('value a')
    assert isinstance(obj, tcls), repr(obj)
    assert str(obj) == 'VALUE :: a'

    obj = tcls('value:: a, c')
    assert isinstance(obj, tcls), repr(obj)
    assert str(obj) == 'VALUE :: a, c'


def test_volatile_stmt():  # R548

    tcls = Volatile_Stmt
    obj = tcls('volatile a')
    assert isinstance(obj, tcls), repr(obj)
    assert str(obj) == 'VOLATILE :: a'

    obj = tcls('volatile :: a, c')
    assert isinstance(obj, tcls), repr(obj)
    assert str(obj) == 'VOLATILE :: a, c'


def test_implicit_stmt():  # R549

    tcls = Implicit_Stmt
    obj = tcls('implicitnone')
    assert isinstance(obj, tcls), repr(obj)
    assert str(obj) == 'IMPLICIT NONE'
    assert _repr_utf(obj) == "Implicit_Stmt('NONE')"

    obj = tcls('implicit real(a-d), double precision(r-t,x), type(a) (y-z)')
    assert isinstance(obj, tcls), repr(obj)
    assert (str(obj) ==
            'IMPLICIT REAL(A - D), DOUBLE PRECISION(R - T, X), '
            'TYPE(a)(Y - Z)')


def test_implicit_spec():  # R550

    tcls = Implicit_Spec
    obj = tcls('integer (a-z)')
    assert isinstance(obj, tcls), repr(obj)
    assert str(obj) == 'INTEGER(A - Z)'
    assert (_repr_utf(obj) ==
            "Implicit_Spec(Intrinsic_Type_Spec('INTEGER', None), "
            "Letter_Spec_List(',', (Letter_Spec('A', 'Z'),)))")

    obj = tcls('double  complex (r,d-g)')
    assert isinstance(obj, tcls), repr(obj)
    assert str(obj) == 'DOUBLE COMPLEX(R, D - G)'


def test_letter_spec():  # R551

    tcls = Letter_Spec
    obj = tcls('a-z')
    assert isinstance(obj, tcls), repr(obj)
    assert str(obj) == 'A - Z'
    assert _repr_utf(obj) == "Letter_Spec('A', 'Z')"

    obj = tcls('d')
    assert isinstance(obj, tcls), repr(obj)
    assert str(obj) == 'D'


def test_namelist_stmt():  # R552

    tcls = Namelist_Stmt
    obj = tcls('namelist / nlist / a')
    assert isinstance(obj, tcls), repr(obj)
    assert str(obj) == 'NAMELIST /nlist/ a'

    obj = tcls('namelist / nlist / a, /mlist/ b,c /klist/ d,e')
    assert str(obj) == 'NAMELIST /nlist/ a, /mlist/ b, c, /klist/ d, e'


def test_equivalence_stmt():  # R554

    tcls = Equivalence_Stmt
    obj = tcls('equivalence (a, b ,z)')
    assert isinstance(obj, tcls), repr(obj)
    assert str(obj) == 'EQUIVALENCE(a, b, z)'
    assert (_repr_utf(obj) ==
            "Equivalence_Stmt('EQUIVALENCE', Equivalence_Set_List(',', "
            "(Equivalence_Set(Name('a'), Equivalence_Object_List(',', "
            "(Name('b'), Name('z')))),)))")

    obj = tcls('equivalence (a, b ,z),(b,l)')
    assert isinstance(obj, tcls), repr(obj)
    assert str(obj) == 'EQUIVALENCE(a, b, z), (b, l)'


def test_common_stmt():  # R557

    tcls = Common_Stmt
    obj = tcls('common a')
    assert isinstance(obj, tcls), repr(obj)
    assert str(obj) == 'COMMON // a'
    assert _repr_utf(obj) == ("Common_Stmt([(None, "
                              "Common_Block_Object_List(',', (Name('a'),)))])")

    obj = tcls('common // a,b')
    assert isinstance(obj, tcls), repr(obj)
    assert str(obj) == 'COMMON // a, b'

    obj = tcls('common /name/ a,b')
    assert isinstance(obj, tcls), repr(obj)
    assert str(obj) == 'COMMON /name/ a, b'

    obj = tcls('common /name/ a,b(4,5) // c, /ljuks/ g(2)')
    assert isinstance(obj, tcls), repr(obj)
    assert str(obj) == 'COMMON /name/ a, b(4, 5) // c /ljuks/ g(2)'


def test_common_block_object():  # R558

    tcls = Common_Block_Object
    obj = tcls('a(2)')
    assert isinstance(obj, tcls), repr(obj)
    assert str(obj) == 'a(2)'
    assert (_repr_utf(obj) ==
            "Common_Block_Object(Name('a'), Explicit_Shape_Spec_List(',', "
            "(Explicit_Shape_Spec(None, Int_Literal_Constant('2', None)),)))")

    obj = tcls('a')
    assert isinstance(obj, Name), repr(obj)
    assert str(obj) == 'a'

#
# SECTION 6
#


def test_substring():  # R609

    tcls = Substring
    obj = tcls('a(:)')
    assert isinstance(obj, tcls), repr(obj)
    assert str(obj) == 'a(:)'
    assert _repr_utf(obj) == ("Substring(Name('a'), Substring_Range(None,"
                              " None))")

    obj = tcls('a(1:2)')
    assert isinstance(obj, tcls), repr(obj)
    assert str(obj) == 'a(1 : 2)'
    assert (_repr_utf(obj) ==
            "Substring(Name('a'), Substring_Range(Int_Literal_Constant('1',"
            " None), Int_Literal_Constant('2', None)))")


def test_substring_range():  # R611

    tcls = Substring_Range
    obj = tcls(':')
    assert isinstance(obj, tcls), repr(obj)
    assert str(obj) == ':'
    assert _repr_utf(obj) == "Substring_Range(None, None)"

    obj = tcls('a+1:')
    assert isinstance(obj, tcls), repr(obj)
    assert str(obj) == 'a + 1 :'

    obj = tcls('a+1: c/foo(g)')
    assert isinstance(obj, tcls), repr(obj)
    assert str(obj) == 'a + 1 : c / foo(g)'

    obj = tcls('a:b')
    assert isinstance(obj, tcls), repr(obj)
    assert str(obj) == 'a : b'
    assert _repr_utf(obj) == "Substring_Range(Name('a'), Name('b'))"

    obj = tcls('a:')
    assert isinstance(obj, tcls), repr(obj)
    assert str(obj) == 'a :'

    obj = tcls(':b')
    assert isinstance(obj, tcls), repr(obj)
    assert str(obj) == ': b'


def test_part_ref():  # R613

    tcls = Part_Ref
    obj = tcls('a')
    assert isinstance(obj, Name), repr(obj)
    assert str(obj) == 'a'


def test_type_param_inquiry():  # R615

    tcls = Type_Param_Inquiry
    obj = tcls('a % b')
    assert isinstance(obj, tcls), repr(obj)
    assert str(obj) == 'a % b'
    assert _repr_utf(obj) == "Type_Param_Inquiry(Name('a'), '%', Name('b'))"


def test_array_section():  # R617

    tcls = Array_Section
    obj = tcls('a(:)')
    assert isinstance(obj, tcls), repr(obj)
    assert str(obj) == 'a(:)'
    assert (_repr_utf(obj) ==
            "Array_Section(Name('a'), "
            "Substring_Range(None, None))")

    obj = tcls('a(2:)')
    assert isinstance(obj, tcls), repr(obj)
    assert str(obj) == 'a(2 :)'


def test_section_subscript():  # R619

    tcls = Section_Subscript

    obj = tcls('1:2')
    assert isinstance(obj, Subscript_Triplet), repr(obj)
    assert str(obj) == '1 : 2'

    obj = tcls('zzz')
    assert isinstance(obj, Name), repr(obj)
    assert str(obj) == 'zzz'


def test_section_subscript_list():  # R619-list

    tcls = Section_Subscript_List
    obj = tcls('a,2')
    assert isinstance(obj, tcls), repr(obj)
    assert str(obj) == 'a, 2'
    assert (_repr_utf(obj) ==
            "Section_Subscript_List(',', (Name('a'), Int_Literal_Constant("
            "'2', None)))")

    obj = tcls('::1')
    assert isinstance(obj, tcls), repr(obj)
    assert str(obj) == ': : 1'

    obj = tcls('::1, 3')
    assert isinstance(obj, tcls), repr(obj)
    assert str(obj) == ': : 1, 3'


def test_subscript_triplet():  # R620

    tcls = Subscript_Triplet
    obj = tcls('a:b')
    assert isinstance(obj, tcls), repr(obj)
    assert str(obj) == 'a : b'
    assert _repr_utf(obj) == "Subscript_Triplet(Name('a'), Name('b'), None)"

    obj = tcls('a:b:1')
    assert isinstance(obj, tcls), repr(obj)
    assert str(obj) == 'a : b : 1'

    obj = tcls(':')
    assert isinstance(obj, tcls), repr(obj)
    assert str(obj) == ':'

    obj = tcls('::5')
    assert isinstance(obj, tcls), repr(obj)
    assert str(obj) == ': : 5'

    obj = tcls(':5')
    assert isinstance(obj, tcls), repr(obj)
    assert str(obj) == ': 5'

    obj = tcls('a+1 :')
    assert isinstance(obj, tcls), repr(obj)
    assert str(obj) == 'a + 1 :'


def test_allocate_stmt():  # R623

    tcls = Allocate_Stmt
    obj = tcls('allocate(a,b)')
    assert isinstance(obj, tcls), repr(obj)
    assert str(obj) == 'ALLOCATE(a, b)'

    obj = tcls('allocate(real::a)')
    assert str(obj) == 'ALLOCATE(REAL::a)'

    obj = tcls('allocate(real(kind=8)::a, stat=b, source=c//d)')
    assert (str(obj) ==
            'ALLOCATE(REAL(KIND = 8)::a, STAT = b, SOURCE = c // d)')


def test_alloc_opt():  # R624

    tcls = Alloc_Opt
    obj = tcls('stat=a')
    assert isinstance(obj, tcls), repr(obj)
    assert str(obj) == 'STAT = a'
    assert _repr_utf(obj) == "Alloc_Opt('STAT', Name('a'))"


def test_nullify_stmt():  # R633

    tcls = Nullify_Stmt
    obj = tcls('nullify (a)')
    assert isinstance(obj, tcls), repr(obj)
    assert str(obj) == 'NULLIFY(a)'
    assert _repr_utf(obj) == ("Nullify_Stmt('NULLIFY', "
                              "Pointer_Object_List(',', (Name('a'),)))")

    obj = tcls('nullify (a,c)')
    assert isinstance(obj, tcls), repr(obj)
    assert str(obj) == 'NULLIFY(a, c)'


def test_deallocate_stmt():  # R635

    tcls = Deallocate_Stmt
    obj = tcls('deallocate (a)')
    assert isinstance(obj, tcls), repr(obj)
    assert str(obj) == 'DEALLOCATE(a)'

    obj = tcls('deallocate (a,stat=b)')
    assert isinstance(obj, tcls), repr(obj)
    assert str(obj) == 'DEALLOCATE(a, STAT = b)'
    obj = tcls('deallocate (a,c,stat=b,errmsg=d)')
    assert str(obj) == 'DEALLOCATE(a, c, STAT = b, ERRMSG = d)'

#
# SECTION 7
#


def test_level_1_expr():  # R702

    tcls = Level_1_Expr
    obj = tcls('.hey. a')
    assert isinstance(obj, tcls), repr(obj)
    assert str(obj) == '.HEY. a'
    assert repr(obj) == "Level_1_Expr('.HEY.', Name('a'))"

    obj = tcls('.false.')
    assert isinstance(obj, Logical_Literal_Constant), repr(obj)


def test_mult_operand():  # R704

    tcls = Mult_Operand
    obj = tcls('a**b')
    assert isinstance(obj, tcls), repr(obj)
    assert str(obj) == 'a ** b'
    assert repr(obj) == "Mult_Operand(Name('a'), '**', Name('b'))"

    obj = tcls('a**2')
    assert isinstance(obj, tcls), repr(obj)
    assert str(obj) == 'a ** 2'

    obj = tcls('(a+b)**2')
    assert isinstance(obj, tcls), repr(obj)
    assert str(obj) == '(a + b) ** 2'

    obj = tcls('0.0E-1')
    assert isinstance(obj, Real_Literal_Constant), repr(obj)
    assert str(obj) == '0.0E-1'


def test_level_2_expr():  # R706

    tcls = Level_2_Expr
    obj = tcls('a+b')
    assert isinstance(obj, tcls), repr(obj)
    assert str(obj) == 'a + b'
    assert repr(obj) == "Level_2_Expr(Name('a'), '+', Name('b'))"

    obj = tcls('a-b')
    assert isinstance(obj, tcls), repr(obj)
    assert str(obj) == 'a - b'

    obj = tcls('a+b+c')
    assert isinstance(obj, tcls), repr(obj)
    assert str(obj) == 'a + b + c'

    obj = tcls('+a')
    assert isinstance(obj, Level_2_Unary_Expr), repr(obj)
    assert str(obj) == '+ a'

    obj = tcls('+1')
    assert isinstance(obj, Level_2_Unary_Expr), repr(obj)
    assert str(obj) == '+ 1'

    obj = tcls('+a+b')
    assert isinstance(obj, tcls), repr(obj)
    assert str(obj) == '+ a + b'

    obj = tcls('0.0E-1')
    assert isinstance(obj, Real_Literal_Constant), repr(obj)
    assert str(obj) == '0.0E-1'


def test_level_2_unary_expr():  # R706.c

    tcls = Level_2_Unary_Expr
    obj = tcls('+a')
    assert isinstance(obj, tcls), repr(obj)
    assert str(obj) == '+ a'
    assert repr(obj) == "Level_2_Unary_Expr('+', Name('a'))"

    obj = tcls('-a')
    assert isinstance(obj, tcls), repr(obj)
    assert str(obj) == '- a'

    obj = tcls('+1')
    assert isinstance(obj, tcls), repr(obj)
    assert str(obj) == '+ 1'

    obj = tcls('0.0E-1')
    assert isinstance(obj, Real_Literal_Constant), repr(obj)
    assert str(obj) == '0.0E-1'


def test_level_3_expr():  # R710

    tcls = Level_3_Expr
    obj = tcls('a//b')
    assert isinstance(obj, tcls), repr(obj)
    assert str(obj) == 'a // b'
    assert repr(obj) == "Level_3_Expr(Name('a'), '//', Name('b'))"

    obj = tcls('"a"//"b"')
    assert isinstance(obj, tcls), repr(obj)
    assert str(obj) == '"a" // "b"'


def test_level_4_expr():  # R712

    tcls = Level_4_Expr
    obj = tcls('a.eq.b')
    assert isinstance(obj, tcls), repr(obj)
    assert str(obj) == 'a .EQ. b'
    assert repr(obj) == "Level_4_Expr(Name('a'), '.EQ.', Name('b'))"

    obj = tcls('a.ne.b')
    assert isinstance(obj, tcls), repr(obj)
    assert str(obj) == 'a .NE. b'

    obj = tcls('a.lt.b')
    assert isinstance(obj, tcls), repr(obj)
    assert str(obj) == 'a .LT. b'

    obj = tcls('a.gt.b')
    assert isinstance(obj, tcls), repr(obj)
    assert str(obj) == 'a .GT. b'

    obj = tcls('a.ge.b')
    assert isinstance(obj, tcls), repr(obj)
    assert str(obj) == 'a .GE. b'

    obj = tcls('a==b')
    assert isinstance(obj, tcls), repr(obj)
    assert str(obj) == 'a == b'

    obj = tcls('a/=b')
    assert isinstance(obj, tcls), repr(obj)
    assert str(obj) == 'a /= b'

    obj = tcls('a<b')
    assert isinstance(obj, tcls), repr(obj)
    assert str(obj) == 'a < b'

    obj = tcls('a<=b')
    assert isinstance(obj, tcls), repr(obj)
    assert str(obj) == 'a <= b'

    obj = tcls('a>=b')
    assert isinstance(obj, tcls), repr(obj)
    assert str(obj) == 'a >= b'

    obj = tcls('a>b')
    assert isinstance(obj, tcls), repr(obj)
    assert str(obj) == 'a > b'


def test_and_operand():  # R714

    tcls = And_Operand
    obj = tcls('.not.a')
    assert isinstance(obj, tcls), repr(obj)
    assert str(obj) == '.NOT. a'
    assert repr(obj) == "And_Operand('.NOT.', Name('a'))"


def test_or_operand():  # R715

    tcls = Or_Operand
    obj = tcls('a.and.b')
    assert isinstance(obj, tcls), repr(obj)
    assert str(obj) == 'a .AND. b'
    assert repr(obj) == "Or_Operand(Name('a'), '.AND.', Name('b'))"


def test_equiv_operand():  # R716

    tcls = Equiv_Operand
    obj = tcls('a.or.b')
    assert isinstance(obj, tcls), repr(obj)
    assert str(obj) == 'a .OR. b'
    assert repr(obj) == "Equiv_Operand(Name('a'), '.OR.', Name('b'))"


def test_level_5_expr():  # R717

    tcls = Level_5_Expr
    obj = tcls('a.eqv.b')
    assert isinstance(obj, tcls), repr(obj)
    assert str(obj) == 'a .EQV. b'
    assert repr(obj) == "Level_5_Expr(Name('a'), '.EQV.', Name('b'))"

    obj = tcls('a.neqv.b')
    assert isinstance(obj, tcls), repr(obj)
    assert str(obj) == 'a .NEQV. b'

    obj = tcls('a.eq.b')
    assert isinstance(obj, Level_4_Expr), repr(obj)
    assert str(obj) == 'a .EQ. b'


def test_expr():  # R722

    tcls = Expr
    obj = tcls('a .op. b')
    assert isinstance(obj, tcls), repr(obj)
    assert str(obj) == 'a .OP. b'
    assert repr(obj) == "Expr(Name('a'), '.OP.', Name('b'))"

    obj = tcls('a')
    assert isinstance(obj, Name), repr(obj)
    assert str(obj) == 'a'

    obj = tcls('3.e2')
    assert isinstance(obj, Real_Literal_Constant), repr(obj)

    obj = tcls('0.0E-1')
    assert isinstance(obj, Real_Literal_Constant), repr(obj)
    assert str(obj) == '0.0E-1'

    obj = tcls('123')
    assert isinstance(obj, Int_Literal_Constant), repr(obj)
    assert str(obj) == '123'

    obj = tcls('.false.')
    assert isinstance(obj, Logical_Literal_Constant), repr(obj)
    assert str(obj) == '.FALSE.'

    assert_raises(NoMatchError, Scalar_Int_Expr, 'a,b')


def test_logical_initialization_expr():  # R733
    # pylint: disable=invalid-name

    tcls = Logical_Initialization_Expr
    obj = tcls('.false.')
    assert isinstance(obj, Logical_Literal_Constant), repr(obj)
    assert str(obj) == '.FALSE.'


def test_assignment_stmt():  # R734

    tcls = Assignment_Stmt
    obj = tcls('a = b')
    assert isinstance(obj, tcls), repr(obj)
    assert str(obj) == 'a = b'
    assert repr(obj) == "Assignment_Stmt(Name('a'), '=', Name('b'))"

    obj = tcls('a(3:4) = b+c')
    assert isinstance(obj, tcls), repr(obj)
    assert str(obj) == 'a(3 : 4) = b + c'

    obj = tcls('a%c = b+c')
    assert isinstance(obj, tcls), repr(obj)
    assert str(obj) == 'a % c = b + c'

    obj = tcls('a = .FALSE.')
    assert isinstance(obj, tcls), repr(obj)
    assert (repr(obj) ==
            "Assignment_Stmt(Name('a'), '=', Logical_Literal_Constant("
            "'.FALSE.', None))")

    obj = tcls('a(n)(k:m) = 5')
    assert isinstance(obj, tcls), repr(obj)
    assert str(obj) == 'a(n)(k : m) = 5'

    obj = tcls('b = a + 1  d - 8')
    assert isinstance(obj, tcls), repr(obj)
    assert str(obj) == 'b = a + 1D-8'

    obj = tcls('b = a + 1  d - 8 + 1.1e+3')
    assert isinstance(obj, tcls), repr(obj)
    assert str(obj) == 'b = a + 1D-8 + 1.1E+3'


def test_pointer_assignment_stmt():  # R735

    tcls = Pointer_Assignment_Stmt
    obj = tcls('new_node % left => current_node')
    assert isinstance(obj, tcls), repr(obj)
    assert str(obj) == 'new_node % left => current_node'

    obj = tcls('simple_name => target_structure % substruct % component')
    assert isinstance(obj, tcls), repr(obj)
    assert (str(obj) ==
            'simple_name => target_structure % substruct % component')

    for stmt in '''\
PTR => NULL()
ROW => MAT2D(N, :)
WINDOW => MAT2D(I - 1 : I + 1, J - 1 : J + 1)
POINTER_OBJECT => POINTER_FUNCTION(ARG_1, ARG_2)
EVERY_OTHER => VECTOR(1 : N : 2)
WINDOW2(0 :, 0 :) => MAT2D(ML : MU, NL : NU)
P => BESSEL
STRUCT % COMPONENT => BESSEL'''.split('\n'):
        obj = tcls(stmt)
        assert isinstance(obj, tcls), repr(obj)
        assert str(obj) == stmt


def test_proc_component_ref():  # R741

    tcls = Proc_Component_Ref
    obj = tcls('a % b')
    assert isinstance(obj, tcls), repr(obj)
    assert str(obj) == 'a % b'
    assert _repr_utf(obj) == \
        "Proc_Component_Ref(Name('a'), '%', Name('b'))"


def test_where_stmt():  # R743

    tcls = Where_Stmt
    obj = tcls('where (a) c=2')
    assert isinstance(obj, tcls), repr(obj)
    assert str(obj) == 'WHERE (a) c = 2'
    assert (_repr_utf(obj) ==
            "Where_Stmt(Name('a'), Assignment_Stmt(Name('c'), '=', "
            "Int_Literal_Constant('2', None)))")


def test_where_construct_stmt():  # R745

    tcls = Where_Construct_Stmt
    obj = tcls('where (a)')
    assert isinstance(obj, tcls), repr(obj)
    assert str(obj) == 'WHERE (a)'
    assert repr(obj) == "Where_Construct_Stmt(Name('a'))"


def test_forall_construct():  # R752

    tcls = Forall_Construct
    obj = tcls(get_reader('''\
    forall (i = 1:10, j = 1:10, b(i, j) /= 0.0)
      a(i, j) = real (i + j - 2)
      b(i, j) = a(i, j) + b(i, j) * real (i * j)
    end forall
    '''))
    assert isinstance(obj, tcls), repr(obj)
    assert (str(obj) ==
            'FORALL(i = 1 : 10, j = 1 : 10, b(i, j) /= 0.0)\n'
            '  a(i, j) = REAL(i + j - 2)\n  b(i, j) = a(i, j) + '
            'b(i, j) * REAL(i * j)\nEND FORALL')

    obj = tcls(get_reader('''\
    n: forall (x = 1:5:2, j = 1:4)
      a(x, j) = j
    end forall n
    '''))
    assert isinstance(obj, tcls), repr(obj)
    assert (str(obj) ==
            'n:FORALL(x = 1 : 5 : 2, j = 1 : 4)\n  a(x, j) = j\nEND FORALL n')


def test_forall_triplet_spec():  # R755

    tcls = Forall_Triplet_Spec
    obj = tcls('n = 1: 2')
    assert isinstance(obj, tcls), repr(obj)
    assert str(obj) == 'n = 1 : 2'

    obj = tcls('n = f(x): 2-b:a+1')
    assert isinstance(obj, tcls), repr(obj)
    assert str(obj) == 'n = f(x) : 2 - b : a + 1'

#
# SECTION 8
#


def test_if_nonblock_do():
    ''' Tests that conditional nonblock DO construct is parsed correctly. '''
    tcls = If_Construct

    obj = tcls(get_reader('''\
if (expr) then
   do  20  i = 1, 3
     a = 1
     do  20  j = 1, 3
       a = 2
       do  20  k = 1, 3
         a = 3
20 rotm(i,j) = r2(j,i)
endif
'''))
    assert isinstance(obj, tcls), repr(obj)
    assert len(obj.content) == 3, repr(obj)
    obj = obj.content[1]
    assert isinstance(obj, Action_Term_Do_Construct), repr(obj)
    assert str(obj) == (
        'DO 20 i = 1, 3\n  a = 1\n  DO 20 j = 1, 3\n    a = 2\n    '
        'DO 20 k = 1, 3\n      a = 3\n20 rotm(i, j) = r2(j, i)')

    obj = tcls(get_reader('''\
if (expr) then
    do  50  i = n, m, -1
  50 call foo(a)
endif'''))
    assert isinstance(obj, tcls), repr(obj)
    assert len(obj.content) == 3, repr(obj)
    obj = obj.content[1]
    assert isinstance(obj, Action_Term_Do_Construct), repr(obj)


def test_case_selector():  # R813

    tcls = Case_Selector
    obj = tcls('default')
    assert isinstance(obj, tcls), repr(obj)
    assert str(obj) == 'DEFAULT'

    obj = tcls('(2)')
    assert isinstance(obj, tcls), repr(obj)
    assert str(obj) == '(2)'

    obj = tcls('(2:3, c+2:, :-a)')
    assert isinstance(obj, tcls), repr(obj)
    assert str(obj) == '(2 : 3, c + 2 :, : - a)'


def test_associate_construct():  # R816

    tcls = Associate_Construct
    obj = tcls(get_reader('''\
ASSOCIATE ( Z => EXP(-(X**2+Y**2)) * COS(THETA) )
PRINT *, A+Z, A-Z
END ASSOCIATE
    '''))
    assert isinstance(obj, tcls), repr(obj)
    assert (str(obj) ==
            'ASSOCIATE(Z => EXP(- (X ** 2 + Y ** 2)) * COS(THETA))\n'
            '  PRINT *, A + Z, A - Z\nEND ASSOCIATE')

    obj = tcls(get_reader('''\
name:ASSOCIATE ( XC => AX%B(I,J)%C )
XC%DV = XC%DV + PRODUCT(XC%EV(1:N))
END ASSOCIATE name
    '''))
    assert isinstance(obj, tcls), repr(obj)
    assert (str(obj) ==
            'name:ASSOCIATE(XC => AX % B(I, J) % C)\n  XC % DV = XC % DV + '
            'PRODUCT(XC % EV(1 : N))\nEND ASSOCIATE name')

    obj = tcls(get_reader('''\
ASSOCIATE ( W => RESULT(I,J)%W, ZX => AX%B(I,J)%D, ZY => AY%B(I,J)%D )
W = ZX*X + ZY*Y
END ASSOCIATE
    '''))
    assert (str(obj) ==
            'ASSOCIATE(W => RESULT(I, J) % W, ZX => AX % B(I, J) % D, ZY => '
            'AY % B(I, J) % D)\n  W = ZX * X + ZY * Y\nEND ASSOCIATE')


def test_select_type_construct():  # R821

    tcls = Select_Type_Construct
    tree = tcls(get_reader('''\
n:SELECT TYPE ( A => P_OR_C )
CLASS IS ( POINT )
PRINT *, A%X, A%Y ! This block gets executed
TYPE IS ( POINT_3D )
PRINT *, A%X, A%Y, A%Z
END SELECT n
    ''', ignore_comments=False))
    print(str(tree))
    assert (str(tree) == "n:SELECT TYPE(A=>P_OR_C)\n"
            "  CLASS IS (POINT)\n"
            "  PRINT *, A % X, A % Y\n"
            "  ! This block gets executed\n"
            "  TYPE IS (POINT_3D)\n"
            "  PRINT *, A % X, A % Y, A % Z\n"
            "END SELECT n")


def test_select_type_stmt():  # R822

    tcls = Select_Type_Stmt
    obj = tcls('select type(a=>b)')
    assert isinstance(obj, tcls), repr(obj)
    assert str(obj) == 'SELECT TYPE(a=>b)'

    obj = tcls('select type(a)')
    assert isinstance(obj, tcls), repr(obj)
    assert str(obj) == 'SELECT TYPE(a)'


def test_type_guard_stmt():  # R823

    tcls = Type_Guard_Stmt
    obj = tcls('type is (real*8)')
    assert isinstance(obj, tcls), repr(obj)
    assert str(obj) == 'TYPE IS (REAL*8)'

    obj = tcls('class is (mytype) name')
    assert isinstance(obj, tcls), repr(obj)
    assert str(obj) == 'CLASS IS (mytype) name'

    obj = tcls('classdefault')
    assert isinstance(obj, tcls), repr(obj)
    assert str(obj) == 'CLASS DEFAULT'


def test_label_do_stmt():
    ''' Tests that labeled DO statement is parsed correctly (R828). '''
    tcls = Label_Do_Stmt
    obj = tcls('do 12')
    assert isinstance(obj, tcls), repr(obj)
    assert str(obj) == 'DO 12'
    assert repr(obj) == "Label_Do_Stmt(None, Label('12'), None)"


def test_loop_control():
    ''' Tests incorrect loop control constructs (R829). Correct loop
    control constructs are tested in test_block_label_do_construct()
    and test_nonblock_label_do_construct(). '''
    tcls = Loop_Control

    # More than one '=' in counter expression
    with pytest.raises(NoMatchError) as excinfo:
        _ = tcls('j = 1 = 10')
    assert "Loop_Control: 'j = 1 = 10'" in str(excinfo.value)

    # Incorrect number of elements in counter expression
    with pytest.raises(NoMatchError) as excinfo:
        _ = tcls('k = 10, -10, -2, -1')
    assert "Loop_Control: 'k = 10, -10, -2, -1'" in str(excinfo.value)
    with pytest.raises(NoMatchError) as excinfo:
        _ = tcls('l = 5')
    assert "Loop_Control: 'l = 5'" in str(excinfo.value)


def test_continue_stmt():  # R848

    tcls = Continue_Stmt
    obj = tcls('continue')
    assert isinstance(obj, tcls), repr(obj)
    assert str(obj) == 'CONTINUE'
    assert repr(obj) == "Continue_Stmt('CONTINUE')"


def test_stop_stmt():  # R849

    tcls = Stop_Stmt
    obj = tcls('stop')
    assert isinstance(obj, tcls), repr(obj)
    assert str(obj) == 'STOP'

    obj = tcls('stop 123')
    assert isinstance(obj, tcls), repr(obj)
    assert str(obj) == 'STOP 123'

    obj = tcls('stop   \'hey you\'')
    assert isinstance(obj, tcls), repr(obj)
    assert str(obj) == "STOP 'hey you'"

#
# SECTION 9
#


def test_io_unit():  # R901

    tcls = Io_Unit
    obj = tcls('*')
    assert isinstance(obj, tcls), repr(obj)
    assert str(obj) == '*'

    obj = tcls('a')
    assert isinstance(obj, Name), repr(obj)
    assert str(obj) == 'a'


def test_read_stmt():
    ''' Tests that we successfully parse various forms of
    READ statement (R910). '''
    tcls = Read_Stmt
    obj = tcls('read(123)')
    assert isinstance(obj, tcls), repr(obj)
    assert str(obj) == 'READ(123)'

    obj = tcls('read(123) a')
    assert str(obj) == 'READ(123) a'
    obj = tcls('read(123) a(  2)')
    assert str(obj) == 'READ(123) a(2)'

    obj = tcls('read*, a(  2), b')
    assert str(obj) == 'READ *, a(2), b'
    assert _repr_utf(obj) == (
        "Read_Stmt(None, Format('*'), Output_Item_List(',', "
        "(Part_Ref(Name('a'), Section_Subscript_List(',', "
        "(Int_Literal_Constant('2', None),))), Name('b'))))")
    # With format specified by label number
    obj = tcls("READ 13, a(2)")
    assert str(obj) == 'READ 13, a(2)'
    assert (_repr_utf(obj) ==
            "Read_Stmt(None, Label('13'), Output_Item_List(',', "
            "(Part_Ref(Name('a'), Section_Subscript_List(',', "
            "(Int_Literal_Constant('2', None),))),)))")

    # If there is no preceding "FMT=" or "NML=" then there is no way of
    # knowing whether the second argument is a format string or a namelist
    # without determining the actual type of the argument.
    obj = tcls('read(123, a_namelist_or_format)')
    assert str(obj) == "READ(123, a_namelist_or_format)"
    assert _repr_utf(obj) == (
        "Read_Stmt(Io_Control_Spec_List(',', "
        "(Io_Control_Spec(None, Int_Literal_Constant('123', "
        "None)), Io_Control_Spec(None, "
        "Name('a_namelist_or_format')))), None, None)")


<<<<<<< HEAD
=======
def test_write_stmt():
    ''' Tests for various forms of WRITE statement (R911). '''
    tcls = Write_Stmt
    obj = tcls('write (123)"hey"')
    assert isinstance(obj, tcls), repr(obj)
    assert str(obj) == 'WRITE(123) "hey"'
    assert _repr_utf(obj) == (
        "Write_Stmt(Io_Control_Spec_List(',', (Io_Control_Spec(None, "
        "Int_Literal_Constant('123', None)),)), Output_Item_List(',', "
        "(Char_Literal_Constant('\"hey\"', None),)))")

    obj = tcls('WRITE (*,"(I3)") my_int')
    assert isinstance(obj, tcls), repr(obj)
    assert str(obj) == 'WRITE(*, FMT = "(I3)") my_int'
    assert _repr_utf(obj) == (
        "Write_Stmt(Io_Control_Spec_List(',', (Io_Control_Spec(None, "
        "Io_Unit('*')), Io_Control_Spec('FMT', "
        "Char_Literal_Constant('\"(I3)\"', None)))), Output_Item_List(',', "
        "(Name('my_int'),)))")

    obj = tcls('WRITE (*,namtest)')
    assert isinstance(obj, tcls), repr(obj)
    assert str(obj) == 'WRITE(*, namtest)'
    assert _repr_utf(obj) == (
        "Write_Stmt(Io_Control_Spec_List(',', "
        "(Io_Control_Spec(None, Io_Unit('*')), Io_Control_Spec(None, "
        "Name('namtest')))), None)")

    # Test when format specifier contains an '=' character
    iolist = Io_Control_Spec_List("*,'(5X,\"q_mesh =\",4F12.8)'")
    assert isinstance(iolist, Io_Control_Spec_List)
    obj = tcls("WRITE(*,'(5X,\"q_mesh =\",1F12.8)') 1.d0")
    assert isinstance(obj, tcls)
    assert _repr_utf(obj) == (
        "Write_Stmt(Io_Control_Spec_List(',', (Io_Control_Spec(None, "
        "Io_Unit('*')), Io_Control_Spec('FMT', "
        "Char_Literal_Constant('\\'(5X,\"q_mesh =\",1F12.8)\\'', None)))), "
        "Output_Item_List(',', (Real_Literal_Constant('1.D0', None),)))")

    obj = tcls("WRITE(*,FMT='(5X,\"q_mesh =\",1F12.8)') 1.d0")
    assert isinstance(obj, tcls)
    assert _repr_utf(obj) == (
        "Write_Stmt(Io_Control_Spec_List(',', (Io_Control_Spec(None, "
        "Io_Unit('*')), Io_Control_Spec('FMT', "
        "Char_Literal_Constant('\\'(5X,\"q_mesh =\",1F12.8)\\'', None)))), "
        "Output_Item_List(',', (Real_Literal_Constant('1.D0', None),)))")


>>>>>>> 463d4f7f
def test_print_stmt():  # R912

    tcls = Print_Stmt
    obj = tcls('print 123')
    assert isinstance(obj, tcls), repr(obj)
    assert str(obj) == 'PRINT 123'
    assert repr(obj) == "Print_Stmt(Label('123'), None)"

    obj = tcls('print *,"a=",a')
    assert isinstance(obj, tcls), repr(obj)
    assert str(obj) == 'PRINT *, "a=", a'


def test_format():  # R914

    tcls = Format
    obj = tcls('*')
    assert isinstance(obj, tcls), repr(obj)
    assert str(obj) == '*'
    assert repr(obj) == "Format('*')"

    obj = tcls('a')
    assert isinstance(obj, Name), repr(obj)
    assert str(obj) == 'a'

    obj = tcls('123')
    assert isinstance(obj, Label), repr(obj)
    assert str(obj) == '123'


def test_io_implied_do():  # R917

    tcls = Io_Implied_Do
    obj = tcls('(a, i=1,2)')
    assert isinstance(obj, tcls), repr(obj)
    assert str(obj) == '(a, i = 1, 2)'

    obj = tcls('((i+j,j=3,4,1), i=1,2)')
    assert isinstance(obj, tcls), repr(obj)
    assert str(obj) == '((i + j, j = 3, 4, 1), i = 1, 2)'


def test_io_implied_do_control():  # R919

    tcls = Io_Implied_Do_Control
    obj = tcls('i=1,2')
    assert isinstance(obj, tcls), repr(obj)
    assert str(obj) == 'i = 1, 2'

    obj = tcls('i=f(2),2-1,a+2')
    assert isinstance(obj, tcls), repr(obj)
    assert str(obj) == 'i = f(2), 2 - 1, a + 2'


def test_wait_stmt():  # R921

    tcls = Wait_Stmt
    obj = tcls('wait (123)')
    assert isinstance(obj, tcls), repr(obj)
    assert str(obj) == 'WAIT(UNIT = 123)'


def test_wait_spec():  # R922

    tcls = Wait_Spec
    obj = tcls('123')
    assert isinstance(obj, tcls), repr(obj)
    assert str(obj) == 'UNIT = 123'
    assert (repr(obj) ==
            "Wait_Spec('UNIT', Int_Literal_Constant('123', None))")

    obj = tcls('err=1')
    assert isinstance(obj, tcls), repr(obj)
    assert str(obj) == 'ERR = 1'


def test_backspace_stmt():  # R923

    tcls = Backspace_Stmt
    obj = tcls('backspace 1')
    assert isinstance(obj, tcls), repr(obj)
    assert str(obj) == 'BACKSPACE 1'

    obj = tcls('backspace  (unit=1,err=2)')
    assert str(obj) == 'BACKSPACE(UNIT = 1, ERR = 2)'


def test_endfile_stmt():  # R924

    tcls = Endfile_Stmt
    obj = tcls('endfile 1')
    assert isinstance(obj, tcls), repr(obj)
    assert str(obj) == 'ENDFILE 1'

    obj = tcls('endfile  (unit=1,err=2)')
    assert str(obj) == 'ENDFILE(UNIT = 1, ERR = 2)'


def test_rewind_stmt():  # R925

    tcls = Rewind_Stmt
    obj = tcls('rewind 1')
    assert isinstance(obj, tcls), repr(obj)
    assert str(obj) == 'REWIND 1'

    obj = tcls('rewind  (unit=1,err=2)')
    assert str(obj) == 'REWIND(UNIT = 1, ERR = 2)'


def test_position_spec():  # R926

    tcls = Position_Spec
    obj = tcls('1')
    assert isinstance(obj, tcls), repr(obj)
    assert str(obj) == 'UNIT = 1'
    obj = tcls('unit=1')
    assert str(obj) == 'UNIT = 1'
    obj = tcls('err=2')
    assert str(obj) == 'ERR = 2'
    obj = tcls('iomsg=a')
    assert str(obj) == 'IOMSG = a'
    obj = tcls('iostat=a')
    assert str(obj) == 'IOSTAT = a'


def test_flush_stmt():  # R927

    tcls = Flush_Stmt
    obj = tcls('flush 1')
    assert isinstance(obj, tcls), repr(obj)
    assert str(obj) == 'FLUSH 1'

    obj = tcls('flush  (unit=1,err=2)')
    assert str(obj) == 'FLUSH(UNIT = 1, ERR = 2)'


def test_flush_spec():  # R928

    tcls = Flush_Spec
    obj = tcls('1')
    assert isinstance(obj, tcls), repr(obj)
    assert str(obj) == 'UNIT = 1'
    obj = tcls('unit=1')
    assert str(obj) == 'UNIT = 1'
    obj = tcls('err=2')
    assert str(obj) == 'ERR = 2'
    obj = tcls('iomsg=a')
    assert str(obj) == 'IOMSG = a'
    obj = tcls('iostat=a')
    assert str(obj) == 'IOSTAT = a'


def test_inquire_stmt():
    ''' Tests for the INQUIRE statement (R929). '''
    tcls = Inquire_Stmt
    obj = tcls('inquire(1,file=a)')
    assert isinstance(obj, tcls), repr(obj)
    assert str(obj) == 'INQUIRE(UNIT = 1, FILE = a)'
    obj = tcls('inquire(iolength=n) a, b')
    assert str(obj) == 'INQUIRE(IOLENGTH=n) a, b'
    obj = tcls('inquire(unit=get_unit, opened=llopn)')
    assert isinstance(obj, tcls), repr(obj)
    assert str(obj) == 'INQUIRE(UNIT = get_unit, OPENED = llopn)'


def test_inquire_spec():
    ''' Tests that we recognise the various possible forms of
    entries in an inquire list (R930). '''
    tcls = Inquire_Spec
    obj = tcls('1')
    assert isinstance(obj, tcls), repr(obj)
    assert str(obj) == 'UNIT = 1'
    obj = tcls('file=fn')
    assert isinstance(obj, tcls), repr(obj)
    assert str(obj) == 'FILE = fn'

    obj = tcls('access=a')
    assert isinstance(obj, tcls), repr(obj)
    assert str(obj) == 'ACCESS = a'

    obj = tcls('opened=a')
    assert isinstance(obj, tcls), repr(obj)
    assert str(obj) == 'OPENED = a'

    obj = tcls('sequential=a')
    assert isinstance(obj, tcls), repr(obj)
    assert str(obj) == 'SEQUENTIAL = a'

    obj = tcls('direct=a')
    assert isinstance(obj, tcls), repr(obj)
    assert str(obj) == 'DIRECT = a'


def test_inquire_spec_list():
    ''' Tests that we recognise the various possible forms of
    inquire list (R930). '''
    # Inquire_Spec_List is generated at runtime in Fortran2003.py
    tcls = Inquire_Spec_List

    obj = tcls('unit=23, file="a_file.dat"')
    assert isinstance(obj, tcls)
    assert str(obj) == 'UNIT = 23, FILE = "a_file.dat"'

    # Invalid list (afile= instead of file=)
    with pytest.raises(NoMatchError) as excinfo:
        _ = tcls('unit=23, afile="a_file.dat"')
    assert "Inquire_Spec_List: 'unit=23, afile=" in str(excinfo.value)


def test_open_stmt():
    ''' Tests that we correctly parse and re-generate the various forms
    of OPEN statement (R904). '''
    tcls = Open_Stmt
    obj = tcls("open(23, file='some_file.txt')")
    assert isinstance(obj, tcls)
    assert str(obj) == "OPEN(UNIT = 23, FILE = 'some_file.txt')"
    obj = tcls("open(unit=23, file='some_file.txt')")
    assert isinstance(obj, tcls)
    assert str(obj) == "OPEN(UNIT = 23, FILE = 'some_file.txt')"


def test_connect_spec():
    ''' Tests for individual elements of Connect_Spec (R905). '''
    tcls = Connect_Spec
    # Incorrect name for a member of the list
    with pytest.raises(NoMatchError) as excinfo:
        _ = tcls("afile='a_file.dat'")
    assert 'Connect_Spec: \'afile=' in str(excinfo.value)


def test_connect_spec_list():
    '''
    Tests that we correctly parse the various valid forms of
    connect specification (R905).
    '''
    tcls = Connect_Spec_List
    obj = tcls("22, access='direct'")
    assert isinstance(obj, tcls)
    assert str(obj) == "UNIT = 22, ACCESS = 'direct'"

    obj = tcls("22, action='read'")
    assert isinstance(obj, tcls)
    assert str(obj) == "UNIT = 22, ACTION = 'read'"

    obj = tcls("22, asynchronous='YES'")
    assert isinstance(obj, tcls)
    assert str(obj) == "UNIT = 22, ASYNCHRONOUS = 'YES'"

    obj = tcls("22, blank='NULL'")
    assert isinstance(obj, tcls)
    assert str(obj) == "UNIT = 22, BLANK = 'NULL'"

    obj = tcls("22, decimal='COMMA'")
    assert isinstance(obj, tcls)
    assert str(obj) == "UNIT = 22, DECIMAL = 'COMMA'"

    obj = tcls("22, delim='APOSTROPHE'")
    assert isinstance(obj, tcls)
    assert str(obj) == "UNIT = 22, DELIM = 'APOSTROPHE'"

    obj = tcls("22, err=109")
    assert isinstance(obj, tcls)
    assert str(obj) == "UNIT = 22, ERR = 109"

    obj = tcls("22, encoding='DEFAULT'")
    assert isinstance(obj, tcls)
    assert str(obj) == "UNIT = 22, ENCODING = 'DEFAULT'"

    obj = tcls("22, file='a_file.dat'")
    assert isinstance(obj, tcls)
    assert str(obj) == "UNIT = 22, FILE = 'a_file.dat'"

    obj = tcls("22, file='a_file.dat', form='FORMATTED'")
    assert isinstance(obj, tcls)
    assert str(obj) == "UNIT = 22, FILE = 'a_file.dat', FORM = 'FORMATTED'"

    obj = tcls("22, file='a_file.dat', iomsg=my_string")
    assert isinstance(obj, tcls)
    assert str(obj) == "UNIT = 22, FILE = 'a_file.dat', IOMSG = my_string"

    obj = tcls("22, file='a_file.dat', iostat=ierr")
    assert isinstance(obj, tcls)
    assert str(obj) == "UNIT = 22, FILE = 'a_file.dat', IOSTAT = ierr"

    obj = tcls("22, file='a_file.dat', pad='YES'")
    assert isinstance(obj, tcls)
    assert str(obj) == "UNIT = 22, FILE = 'a_file.dat', PAD = 'YES'"

    obj = tcls("22, file='a_file.dat', position='APPEND'")
    assert isinstance(obj, tcls)
    assert str(obj) == "UNIT = 22, FILE = 'a_file.dat', POSITION = 'APPEND'"

    obj = tcls("22, file='a_file.dat', recl=100")
    assert isinstance(obj, tcls)
    assert str(obj) == "UNIT = 22, FILE = 'a_file.dat', RECL = 100"

    obj = tcls("22, file='a_file.dat', round='UP'")
    assert isinstance(obj, tcls)
    assert str(obj) == "UNIT = 22, FILE = 'a_file.dat', ROUND = 'UP'"

    obj = tcls("22, file='a_file.dat', sign='PLUS'")
    assert isinstance(obj, tcls)
    assert str(obj) == "UNIT = 22, FILE = 'a_file.dat', SIGN = 'PLUS'"

    obj = tcls("22, file='a_file.dat', sign='PLUS', status='OLD'")
    assert isinstance(obj, tcls)
    assert str(obj) == ("UNIT = 22, FILE = 'a_file.dat', SIGN = 'PLUS', "
                        "STATUS = 'OLD'")

    # Incorrect name for a member of the list
    with pytest.raises(NoMatchError) as excinfo:
        _ = tcls("unit=22, afile='a_file.dat', sign='PLUS', status='OLD'")
    assert 'Connect_Spec_List: \'unit=22, afile=' in str(excinfo.value)

#
# SECTION 10
#


def test_format_stmt():  # R1001

    tcls = Format_Stmt
    obj = tcls('format (3f9.4)')
    assert isinstance(obj, tcls), repr(type(obj))
    assert str(obj) == 'FORMAT(3F9.4)'
    obj = tcls("format (' ',3f9.4)")
    assert isinstance(obj, tcls), repr(type(obj))
    assert str(obj) == "FORMAT(' ', 3F9.4)"

    obj = tcls('format(i6,f12.6,2x,f12.6)')
    assert isinstance(obj, tcls), repr(type(obj))
    assert str(obj) == 'FORMAT(I6, F12.6, 2X, F12.6)'

    obj = tcls("format(' Enter smth',$)")
    assert isinstance(obj, tcls), repr(type(obj))
    assert str(obj) == "FORMAT(' Enter smth', $)"

    obj = tcls("format(/'a' /'b')")
    assert isinstance(obj, tcls), repr(type(obj))
    assert str(obj) == "FORMAT(/, 'a', /, 'b')"

    obj = tcls("format('a:':' b')")
    assert isinstance(obj, tcls), repr(type(obj))
    assert str(obj) == "FORMAT('a:', :, ' b')"

    return  # TODO
    obj = tcls("format('text=','  '")
    assert str(obj) == ''


def test_format_specification():  # R1002

    tcls = Format_Specification
    obj = tcls('(3f9.4, 2f8.1)')
    assert isinstance(obj, tcls), repr(type(obj))
    assert str(obj) == '(3F9.4, 2F8.1)'

    obj = tcls("(' ', 2f8.1)")
    assert isinstance(obj, tcls), repr(type(obj))
    assert str(obj) == "(' ', 2F8.1)"


def test_format_item():  # R1003

    tcls = Format_Item
    obj = tcls('3f9.4')
    assert isinstance(obj, tcls), repr(type(obj))
    assert str(obj) == '3F9.4'

    obj = tcls("' '")
    assert isinstance(obj, Char_Literal_Constant), repr(type(obj))
    assert str(obj) == "' '"

    obj = tcls('i4/')
    assert isinstance(obj, Format_Item_C1002), repr(type(obj))
    assert str(obj) == 'I4, /'

    obj = tcls('3f12.6/')
    assert str(obj) == '3F12.6, /'

    obj = tcls('3d12.6/')
    assert str(obj) == '3D12.6, /'

    # D specifier must be Dw.d so must have a decimal point
    with pytest.raises(NoMatchError):
        _ = tcls('3d12/')

    obj = tcls('3e12.6/')
    assert str(obj) == '3E12.6, /'

    obj = tcls('3e12.6e2/')
    assert str(obj) == '3E12.6E2, /'

    # Scientific format
    obj = tcls('3es12.6/')
    assert str(obj) == '3ES12.6, /'

    # Engineering format
    obj = tcls('3en12.6/')
    assert str(obj) == '3EN12.6, /'

    # Must have a decimal point
    with pytest.raises(NoMatchError):
        _ = tcls('3en12/')

    # Engineering format specifying number of digits in exponent
    obj = tcls('3en12.6e3/')
    assert str(obj) == '3EN12.6E3, /'

    obj = tcls("/' '")
    assert str(obj) == "/, ' '"

    obj = tcls("' '/")
    assert str(obj) == "' ', /"

    obj = tcls("' '/' '")
    assert str(obj) == "' ', /, ' '"

    obj = tcls("'(5X,\"q_mesh =\",4F12.8)'")
    assert isinstance(obj, Char_Literal_Constant)


def test_data_edit_desc():
    ''' Tests for matching Edit Descriptors (R1005). '''
    tcls = Data_Edit_Desc
    obj = tcls('I3')
    assert str(obj) == 'I3'

    obj = tcls('I3.2')
    assert str(obj) == 'I3.2'

    obj = tcls('O3.2')
    assert str(obj) == 'O3.2'

    obj = tcls('Z3.2')
    assert str(obj) == 'Z3.2'

    obj = tcls('L3')
    assert str(obj) == 'L3'

    with pytest.raises(NoMatchError) as excinfo:
        _ = tcls('L3.2')
    assert "Data_Edit_Desc: 'L3.2'" in str(excinfo.value)

    obj = tcls('A3')
    assert str(obj) == 'A3'

    with pytest.raises(NoMatchError) as excinfo:
        _ = tcls('A3.2')
    assert "Data_Edit_Desc: 'A3.2'" in str(excinfo.value)

    obj = tcls("DT'a_name'")
    assert str(obj) == "DT'a_name'"

    obj = tcls("DT'a_name'(3,-2)")
    assert str(obj) == "DT'a_name'(3, -2)"

    with pytest.raises(NoMatchError) as excinfo:
        _ = tcls("DT'a_name'()")
    assert '''Data_Edit_Desc: \'DT\'a_name\'()\'''' in str(excinfo.value)


def test_format_item_list():  # R1002, R1003

    tcls = Format_Item_List
    obj = tcls('3f9.4')
    assert isinstance(obj, Format_Item), repr(type(obj))
    assert str(obj) == '3F9.4'

    obj = tcls('3f9.4, 2f8.1')
    assert isinstance(obj, Format_Item_List), repr(type(obj))
    assert str(obj) == '3F9.4, 2F8.1'

    obj = tcls("' ', 2f8.1")
    assert isinstance(obj, Format_Item_List), repr(type(obj))
    assert str(obj) == "' ', 2F8.1"

    obj = tcls("' ', ' '")
    assert str(obj) == "' ', ' '"

    obj = tcls("3(3f8.2, :), (A)")
    assert str(obj) == "3(3F8.2, :), (A)"

#
# SECTION 11
#


def test_main_program0():  # R1101 helper
    '''Test for R1101 when the program statement is not supplied. This
    case matches with the Main_Program0 class

    '''
    obj0 = Main_Program0(get_reader('''\
end
    '''))
    assert isinstance(obj0, Main_Program0), repr(obj0)
    assert str(obj0) == 'END'

    obj0 = Main_Program0(get_reader('''\
contains
  function foo()
  end
end
    '''))
    assert isinstance(obj0, Main_Program0), repr(obj0)
    assert str(obj0) == 'CONTAINS\nFUNCTION foo()\nEND\nEND'


def test_module():  # R1104

    tcls = Module
    obj = tcls(get_reader('''\
module m
end
    '''))
    assert isinstance(obj, tcls), repr(obj)
    assert str(obj) == 'MODULE m\nEND'

    obj = tcls(get_reader('''\
module m
type a
end type
type b
end type b
end
    '''))
    assert isinstance(obj, tcls), repr(obj)
    assert (str(obj) ==
            'MODULE m\n  TYPE :: a\n  END TYPE\n  TYPE :: b\n  END TYPE b'
            '\nEND')


def test_module_subprogram_part():  # R1107

    tcls = Module_Subprogram_Part
    obj = tcls(get_reader('''\
contains
  subroutine foo(a)
  real a
  a = 1.0
  end
    ''', isfree=True))
    assert isinstance(obj, tcls), repr(obj)
    assert (str(obj) == 'CONTAINS\nSUBROUTINE foo(a)\n  REAL :: a'
            '\n  a = 1.0\nEND')


def test_module_nature():
    ''' Tests that a module nature statement is parsed correctly
    (INTRINSIC or NON_INTRINSIC allowed, R1110). '''
    tcls = Module_Nature
    obj = tcls('intrinsic')
    assert isinstance(obj, tcls), repr(obj)
    assert str(obj) == 'INTRINSIC'
    assert repr(obj) == "Module_Nature('INTRINSIC')"

    obj = tcls('non_intrinsic')
    assert isinstance(obj, tcls), repr(obj)
    assert str(obj) == 'NON_INTRINSIC'
    assert repr(obj) == "Module_Nature('NON_INTRINSIC')"

    # Incorrect module nature
    with pytest.raises(NoMatchError) as excinfo:
        _ = tcls('other_nature')
    assert "Module_Nature: 'other_nature'" in str(excinfo.value)


def test_rename():  # R1111

    tcls = Rename
    obj = tcls('a=>b')
    assert isinstance(obj, tcls), repr(obj)
    assert str(obj) == 'a => b'

    obj = tcls('operator(.foo.)=>operator(.bar.)')
    assert isinstance(obj, tcls), repr(obj)
    assert str(obj) == 'OPERATOR(.FOO.) => OPERATOR(.BAR.)'


@pytest.mark.xfail(reason="Match fails with multiple spaces, see issue #197")
def test_block_data():  # R1116

    tcls = Block_Data
    obj = tcls(get_reader('''\
block data a
real b
end block data
    '''))
    assert isinstance(obj, tcls), repr(obj)
    assert str(obj) == 'BLOCK DATA a\n  REAL :: b\nEND BLOCK DATA'

    tcls = Block_Data
    obj = tcls(get_reader('''\
block     data a
end block     data a
    '''))
    assert isinstance(obj, tcls), repr(obj)
    assert str(obj) == 'BLOCK DATA a\nEND BLOCK DATA a'

#
# SECTION 12
#


def test_interface_block():  # R1201

    tcls = Interface_Block
    obj = tcls(get_reader('''\
interface
end interface'''))
    assert isinstance(obj, tcls), repr(obj)
    assert str(obj) == 'INTERFACE\nEND INTERFACE'

    obj = tcls(get_reader('''\
abstract interface
procedure a
module procedure b,c
end interface
'''))
    assert isinstance(obj, tcls), repr(obj)
    assert (str(obj) ==
            'ABSTRACT INTERFACE\n  MODULE PROCEDURE a\n  MODULE PROCEDURE b, '
            'c\nEND INTERFACE')


def test_interface_specification():  # R1202

    tcls = Interface_Specification
    obj = tcls(get_reader('''\
    function foo()
    end
    '''))
    assert isinstance(obj, Function_Body), repr(obj)
    assert str(obj) == 'FUNCTION foo()\nEND'


def test_interface_stmt():  # R1203

    tcls = Interface_Stmt
    obj = tcls('interface')
    assert isinstance(obj, tcls), repr(obj)
    assert str(obj) == 'INTERFACE'

    obj = tcls('interface assignment(=)')
    assert isinstance(obj, tcls), repr(obj)
    assert str(obj) == 'INTERFACE ASSIGNMENT(=)'

    obj = tcls('abstract interface')
    assert isinstance(obj, tcls), repr(obj)
    assert str(obj) == 'ABSTRACT INTERFACE'


def test_end_interface_stmt():  # R1204

    tcls = End_Interface_Stmt
    obj = tcls('end interface')
    assert isinstance(obj, tcls), repr(obj)
    assert str(obj) == 'END INTERFACE'

    obj = tcls('end interface read(formatted)')
    assert isinstance(obj, tcls), repr(obj)
    assert str(obj) == 'END INTERFACE READ(FORMATTED)'

    obj = tcls('end interface assignment(=)')
    assert isinstance(obj, tcls), repr(obj)
    assert str(obj) == 'END INTERFACE ASSIGNMENT(=)'


def test_interface_body():  # R1205

    tcls = Interface_Body
    obj = tcls(get_reader('''\
subroutine foo
end subroutine foo
'''))
    assert isinstance(obj, Subroutine_Body), repr(obj)
    assert str(obj) == 'SUBROUTINE foo\nEND SUBROUTINE foo'

    obj = tcls(get_reader('''\
function foo(a) result(c)
  real a, c
end
'''))
    assert isinstance(obj, Function_Body), repr(obj)
    assert (str(obj) ==
            'FUNCTION foo(a) RESULT(c)\n  REAL :: a, c\nEND')


def test_subroutine_body():
    pass


def test_function_body():
    pass


def test_procedure_stmt():  # R1206

    tcls = Procedure_Stmt
    obj = tcls('module procedure a')
    assert isinstance(obj, tcls), repr(obj)
    assert str(obj) == 'MODULE PROCEDURE a'

    obj = tcls('procedure a, b')
    assert isinstance(obj, tcls), repr(obj)
    assert str(obj) == 'MODULE PROCEDURE a, b'


def test_generic_spec():  # R1207

    tcls = Generic_Spec
    obj = tcls('a')
    assert isinstance(obj, Name), repr(obj)
    assert str(obj) == 'a'
    obj = tcls('read(formatted)')
    assert isinstance(obj, Dtio_Generic_Spec), repr(obj)
    assert str(obj) == 'READ(FORMATTED)'

    obj = tcls('assignment ( = )')
    assert isinstance(obj, tcls), repr(obj)
    assert str(obj) == 'ASSIGNMENT(=)'

    return  # TODO
    obj = tcls('operator(.foo.)')
    assert isinstance(obj, tcls), repr(obj)
    assert str(obj) == 'OPERATOR(.foo.)'


def test_dtio_generic_spec():  # R1208

    tcls = Dtio_Generic_Spec
    obj = tcls('read   ( formatted )')
    assert isinstance(obj, tcls), repr(obj)
    assert str(obj) == 'READ(FORMATTED)'

    obj = tcls('write ( formatted )')
    assert str(obj) == 'WRITE(FORMATTED)'
    obj = tcls('read   ( unformatted )')
    assert str(obj) == 'READ(UNFORMATTED)'
    obj = tcls('write ( unformatted )')
    assert str(obj) == 'WRITE(UNFORMATTED)'


def test_import_stmt():  # R1209

    tcls = Import_Stmt
    obj = tcls('import :: a, b')
    assert isinstance(obj, tcls), repr(obj)
    assert str(obj) == 'IMPORT :: a, b'

    obj = tcls('import a')
    assert isinstance(obj, tcls), repr(obj)
    assert str(obj) == 'IMPORT :: a'


def test_external_stmt():  # R1210

    tcls = External_Stmt
    obj = tcls('external :: a, b')
    assert isinstance(obj, tcls), repr(obj)
    assert str(obj) == 'EXTERNAL :: a, b'

    obj = tcls('external a')
    assert isinstance(obj, tcls), repr(obj)
    assert str(obj) == 'EXTERNAL :: a'


def test_procedure_declaration_stmt():  # R1211

    tcls = Procedure_Declaration_Stmt
    obj = tcls('procedure () a')
    assert isinstance(obj, tcls), repr(obj)
    assert str(obj) == 'PROCEDURE() a'

    obj = tcls('procedure (n) a')
    assert str(obj) == 'PROCEDURE(n) a'

    obj = tcls('procedure (real*8) a')
    assert str(obj) == 'PROCEDURE(REAL*8) a'

    obj = tcls('procedure (real(kind=8)) a')
    assert str(obj) == 'PROCEDURE(REAL(KIND = 8)) a'

    obj = tcls('procedure (real*8) :: a')
    assert str(obj) == 'PROCEDURE(REAL*8) a'

    obj = tcls('procedure (real*8), intent(in), bind(c) :: a, b')
    assert str(obj) == 'PROCEDURE(REAL*8), INTENT(IN), BIND(C) :: a, b'


@pytest.mark.parametrize(
    'procedure_attribute_input,expected_class,expected_string',
    [('private', Access_Spec, 'PRIVATE'),
     ('public', Access_Spec, 'PUBLIC'),
     ('bind(c)', Language_Binding_Spec, 'BIND(C)'),
     ('bind(c, name="foo")', Language_Binding_Spec, 'BIND(C, NAME = "foo")'),
     ('intent(in)', Proc_Attr_Spec, 'INTENT(IN)'),
     ('intent(out)', Proc_Attr_Spec, 'INTENT(OUT)'),
     ('intent(inout)', Proc_Attr_Spec, 'INTENT(INOUT)'),
     ('optional', Proc_Attr_Spec, 'OPTIONAL'),
     ('pointer', Proc_Attr_Spec, 'POINTER'),
     ('protected', Proc_Attr_Spec, 'PROTECTED'),
     ('save', Proc_Attr_Spec, 'SAVE')])
def test_proc_attr_spec(procedure_attribute_input, expected_class,
                        expected_string):
    '''
    Tests the procedure attribute specification as outlined in #R1213 of
    ISO/IEC 1539-1:2010.
    '''
    unit_under_test = Proc_Attr_Spec

    result = unit_under_test(procedure_attribute_input)
    assert isinstance(result, expected_class)
    assert str(result) == expected_string


def test_proc_decl():  # R1214

    tcls = Proc_Decl
    obj = tcls('a => NULL')
    assert isinstance(obj, tcls)
    assert str(obj) == 'a => NULL'

    obj = tcls('a')
    assert isinstance(obj, Name), repr(type(obj))
    assert str(obj) == 'a'


def test_intrinsic_stmt():  # R1216

    tcls = Intrinsic_Stmt
    obj = tcls('intrinsic :: a, b')
    assert isinstance(obj, tcls), repr(obj)
    assert str(obj) == 'INTRINSIC :: a, b'
    obj = tcls('intrinsic a, b')
    assert str(obj) == 'INTRINSIC :: a, b'

    obj = tcls('intrinsic a')
    assert str(obj) == 'INTRINSIC :: a'


def test_function_reference():  # R1217

    tcls = Function_Reference
    obj = tcls('f()')
    assert isinstance(obj, tcls), repr(obj)
    assert str(obj) == 'f()'
    assert _repr_utf(obj) == "Function_Reference(Name('f'), None)"

    obj = tcls('f(2,k=1,a)')
    assert isinstance(obj, tcls), repr(obj)
    assert str(obj) == 'f(2, k = 1, a)'


def test_call_stmt():  # R1218

    tcls = Call_Stmt
    obj = tcls('call a')
    assert isinstance(obj, tcls)
    assert str(obj) == 'CALL a'

    obj = tcls('call a()')
    assert str(obj) == 'CALL a'

    obj = tcls('call a(b,c)')
    assert str(obj) == 'CALL a(b, c)'


def test_procedure_designator():  # R1219

    tcls = Procedure_Designator
    obj = tcls('a%b')
    assert isinstance(obj, tcls), repr(obj)
    assert str(obj) == 'a % b'
    assert repr(obj) == "Procedure_Designator(Name('a'), '%', Name('b'))"


def test_actual_arg_spec():  # R1220

    tcls = Actual_Arg_Spec
    obj = tcls('k=a')
    assert isinstance(obj, tcls), repr(obj)
    assert str(obj) == 'k = a'
    assert repr(obj) == "Actual_Arg_Spec(Name('k'), Name('a'))"

    obj = tcls('a')
    assert isinstance(obj, Name), repr(obj)
    assert str(obj) == 'a'


def test_actual_arg_spec_list():

    tcls = Actual_Arg_Spec_List
    obj = tcls('a,b')
    assert isinstance(obj, tcls), repr(obj)
    assert str(obj) == 'a, b'
    assert repr(obj) == "Actual_Arg_Spec_List(',', (Name('a'), Name('b')))"

    obj = tcls('a = k')
    assert isinstance(obj, tcls), repr(obj)
    assert str(obj) == 'a = k'

    obj = tcls('a = k,b')
    assert isinstance(obj, tcls), repr(obj)
    assert str(obj) == 'a = k, b'

    obj = tcls('a')
    assert isinstance(obj, tcls), repr(obj)
    assert str(obj) == 'a'


def test_alt_return_spec():  # R1222

    tcls = Alt_Return_Spec
    obj = tcls('* 123')
    assert isinstance(obj, tcls), repr(obj)
    assert str(obj) == '*123'
    assert repr(obj) == "Alt_Return_Spec(Label('123'))"


def test_function_subprogram():  # R1223

    reader = get_reader('''\
    function foo()
    end function foo''')
    tcls = Function_Subprogram
    obj = tcls(reader)
    assert isinstance(obj, tcls), repr(obj)
    assert str(obj) == 'FUNCTION foo()\nEND FUNCTION foo'
    assert (_repr_utf(obj) ==
            "Function_Subprogram(Function_Stmt(None, Name('foo'), None, None),"
            " End_Function_Stmt('FUNCTION', Name('foo')))")

    reader = get_reader('''\
    pure real function foo(a) result(b) bind(c)
    integer a
    end function foo''')
    tcls = Function_Subprogram
    obj = tcls(reader)
    assert isinstance(obj, tcls), repr(obj)
    assert (str(obj) ==
            'PURE REAL FUNCTION foo(a) RESULT(b) BIND(C)\n  INTEGER :: '
            'a\nEND FUNCTION foo')


def test_function_stmt():  # R1224
    '''Check that rule R1224 (function-stmt) is parsed correctly.'''

    tcls = Function_Stmt
    obj = tcls('function foo()')
    assert isinstance(obj, tcls), repr(obj)
    assert str(obj) == 'FUNCTION foo()'
    assert _repr_utf(obj) == "Function_Stmt(None, Name('foo'), None, None)"

    obj = tcls('function foo(a,b)')
    assert isinstance(obj, tcls), repr(obj)
    assert str(obj) == 'FUNCTION foo(a, b)'
    assert (_repr_utf(obj) ==
            "Function_Stmt(None, Name('foo'), Dummy_Arg_List(',', "
            "(Name('a'), Name('b'))), None)")

    obj = tcls('function foo(a)')
    assert isinstance(obj, tcls), repr(obj)
    assert str(obj) == 'FUNCTION foo(a)'

    obj = tcls('real function foo(a)')
    assert isinstance(obj, tcls), repr(obj)
    assert str(obj) == 'REAL FUNCTION foo(a)'

    obj = tcls('real recursive function foo(a)')
    assert isinstance(obj, tcls), repr(obj)
    assert str(obj) == 'REAL RECURSIVE FUNCTION foo(a)'

    obj = tcls('real function foo(a) bind(c)')
    assert isinstance(obj, tcls), repr(obj)
    assert str(obj) == 'REAL FUNCTION foo(a) BIND(C)'

    obj = tcls('real function foo(a) result (b)')
    assert isinstance(obj, tcls), repr(obj)
    assert str(obj) == 'REAL FUNCTION foo(a) RESULT(b)'

    obj = tcls('real function foo(a) bind(c) result(b)')
    assert isinstance(obj, tcls), repr(obj)
    assert str(obj) == 'REAL FUNCTION foo(a) RESULT(b) BIND(C)'

    obj = tcls('elemental real function foo(a) result(b)')
    assert isinstance(obj, tcls), repr(obj)
    assert str(obj) == 'ELEMENTAL REAL FUNCTION foo(a) RESULT(b)'

    obj = tcls('type(ELEMENTAL_type) function foo(a) bind(c)')
    assert isinstance(obj, tcls), repr(obj)
    assert str(obj) == 'TYPE(ELEMENTAL_type) FUNCTION foo(a) BIND(C)'

    # Constraint C1242. A prefix shall not specify ELEMENTAL if
    # proc-language-binding-spec appears in the function-stmt or
    # subroutine-stmt.
    with pytest.raises(NoMatchError):
        _ = tcls('elemental real function foo() bind(c)')
    with pytest.raises(NoMatchError):
        _ = tcls('elemental real function foo() bind(c) result(b)')
    with pytest.raises(NoMatchError):
        _ = tcls('elemental real function foo() result(b) bind(c)')


def test_dummy_arg_name():  # R1226

    tcls = Dummy_Arg_Name
    obj = tcls('a')
    assert isinstance(obj, Name), repr(obj)
    assert str(obj) == 'a'


@pytest.mark.parametrize(
    'procedure_prefix_input,expected_class,expected_string',
    [('integer', Intrinsic_Type_Spec, 'INTEGER'),
     ('integer * 2', Intrinsic_Type_Spec, 'INTEGER*2'),
     ('real', Intrinsic_Type_Spec, 'REAL'),
     ('double complex', Intrinsic_Type_Spec, 'DOUBLE COMPLEX'),
     ('complex', Intrinsic_Type_Spec, 'COMPLEX'),
     ('character', Intrinsic_Type_Spec, 'CHARACTER'),
     ('logical', Intrinsic_Type_Spec, 'LOGICAL'),
     ('type(foo)', Declaration_Type_Spec, 'TYPE(foo)'),
     ('class(bar)', Declaration_Type_Spec, 'CLASS(bar)'),
     ('class(*)', Declaration_Type_Spec, 'CLASS(*)'),
     ('elemental', Prefix_Spec, 'ELEMENTAL'),
     ('impure', Prefix_Spec, 'IMPURE'),
     ('module', Prefix_Spec, 'MODULE'),
     ('pure', Prefix_Spec, 'PURE'),
     ('recursive', Prefix_Spec, 'RECURSIVE')])
def test_prefix_spec(procedure_prefix_input, expected_class,
                     expected_string):  # R1226
    unit_under_test = Prefix_Spec
    result = unit_under_test(procedure_prefix_input)
    assert isinstance(result, expected_class), repr(result)
    assert str(result) == expected_string


def test_suffix():  # R1229

    tcls = Suffix

    obj = tcls('bind(c)')
    assert isinstance(obj, Language_Binding_Spec), repr(obj)
    assert str(obj) == 'BIND(C)'
    assert repr(obj) == "Language_Binding_Spec(None)"

    obj = tcls('result(a)')
    assert isinstance(obj, Suffix), repr(obj)
    assert str(obj) == 'RESULT(a)'

    obj = tcls('bind(c) result(a)')
    assert isinstance(obj, Suffix), repr(obj)
    assert str(obj) == 'RESULT(a) BIND(C)'

    obj = tcls('result(a) bind(c)')
    assert isinstance(obj, Suffix), repr(obj)
    assert str(obj) == 'RESULT(a) BIND(C)'


def test_end_function_stmt():  # R1230

    tcls = End_Function_Stmt
    obj = tcls('end')
    assert isinstance(obj, tcls), repr(obj)
    assert str(obj) == 'END'

    obj = tcls('endfunction')
    assert str(obj) == 'END FUNCTION'

    obj = tcls('endfunction foo')
    assert str(obj) == 'END FUNCTION foo'


def test_subroutine_subprogram():  # R1231

    reader = get_reader('''\
    subroutine foo
    end subroutine foo''')
    tcls = Subroutine_Subprogram
    obj = tcls(reader)
    assert isinstance(obj, tcls), repr(obj)
    assert str(obj) == 'SUBROUTINE foo\nEND SUBROUTINE foo'
    assert (repr(obj) == "Subroutine_Subprogram(Subroutine_Stmt(None, "
            "Name('foo'), None, None), End_Subroutine_Stmt('SUBROUTINE', "
            "Name('foo')))")

    reader = get_reader('''\
    subroutine foo
    integer a
    end subroutine foo''')
    tcls = Subroutine_Subprogram
    obj = tcls(reader)
    assert isinstance(obj, tcls), repr(obj)
    assert str(obj) == 'SUBROUTINE foo\n  INTEGER :: a\nEND SUBROUTINE foo'


def test_subroutine_stmt():  # R1232
    '''Check that rule R1232 (subroutine-stmt) is parsed correctly.'''

    tcls = Subroutine_Stmt
    obj = tcls('subroutine foo')
    assert isinstance(obj, tcls), repr(obj)
    assert str(obj) == 'SUBROUTINE foo'
    assert repr(obj) == "Subroutine_Stmt(None, Name('foo'), None, None)"

    obj = tcls('pure subroutine foo')
    assert isinstance(obj, tcls), repr(obj)
    assert str(obj) == 'PURE SUBROUTINE foo'

    obj = tcls('pure subroutine foo(a,b)')
    assert isinstance(obj, tcls), repr(obj)
    assert str(obj) == 'PURE SUBROUTINE foo(a, b)'

    obj = tcls('subroutine foo() bind(c)')
    assert isinstance(obj, tcls), repr(obj)
    assert str(obj) == 'SUBROUTINE foo BIND(C)'

    obj = tcls('subroutine foo(a)')
    assert isinstance(obj, tcls), repr(obj)
    assert str(obj) == 'SUBROUTINE foo(a)'

    obj = tcls('subroutine foo(a, b)')
    assert isinstance(obj, tcls), repr(obj)
    assert str(obj) == 'SUBROUTINE foo(a, b)'

    obj = tcls('subroutine foo(a,*)')
    assert isinstance(obj, tcls), repr(obj)
    assert str(obj) == 'SUBROUTINE foo(a, *)'

    obj = tcls('subroutine foo(*)')
    assert isinstance(obj, tcls), repr(obj)
    assert str(obj) == 'SUBROUTINE foo(*)'

    # Constraint C1242. A prefix shall not specify ELEMENTAL if
    # proc-language-binding-spec appears in the function-stmt or
    # subroutine-stmt.
    with pytest.raises(NoMatchError):
        _ = tcls('elemental module subroutine foo() bind(c)')


def test_dummy_arg():  # R1233

    tcls = Dummy_Arg
    obj = tcls('a')
    assert isinstance(obj, Name), repr(obj)
    assert str(obj) == 'a'
    obj = tcls('*')
    assert isinstance(obj, tcls), repr(obj)
    assert str(obj) == '*'


def test_end_subroutine_stmt():  # R1234

    tcls = End_Subroutine_Stmt
    obj = tcls('end subroutine foo')
    assert isinstance(obj, tcls), repr(obj)
    assert str(obj) == 'END SUBROUTINE foo'
    assert repr(obj) == "End_Subroutine_Stmt('SUBROUTINE', Name('foo'))"

    obj = tcls('end')
    assert isinstance(obj, tcls), repr(obj)
    assert str(obj) == 'END'

    obj = tcls('endsubroutine')
    assert isinstance(obj, tcls), repr(obj)
    assert str(obj) == 'END SUBROUTINE'


def test_entry_stmt():  # R1235

    tcls = Entry_Stmt
    obj = tcls('entry a')
    assert isinstance(obj, tcls), repr(obj)
    assert str(obj) == 'ENTRY a()'

    obj = tcls('entry a()')
    assert str(obj) == 'ENTRY a()'

    obj = tcls('entry a(b, c)')
    assert str(obj) == 'ENTRY a(b, c)'

    obj = tcls('entry a(b, c) bind(c)')
    assert str(obj) == 'ENTRY a(b, c) BIND(C)'


def test_return_stmt():  # R1236

    tcls = Return_Stmt
    obj = tcls('return')
    assert isinstance(obj, tcls), repr(obj)
    assert str(obj) == 'RETURN'
    assert repr(obj) == 'Return_Stmt(None)'


def test_contains():  # R1237

    tcls = Contains_Stmt
    obj = tcls('Contains')
    assert isinstance(obj, tcls), repr(obj)
    assert str(obj) == 'CONTAINS'
    assert repr(obj) == "Contains_Stmt('CONTAINS')"


if 0:
    NOF_NEEDED_TESTS = 0
    NOF_NEEDED_MATCH = 0
    TOTAL_NEEDS = 0
    TOTAL_CLASSES = 0
    for NAME in dir():
        # pylint: disable=undefined-variable
        OBJ = ast.literal_eval(NAME)
        if not isinstance(OBJ, ClassType):
            continue
        if not issubclass(OBJ, Base):
            continue
        CLSNAME = OBJ.__name__
        if CLSNAME.endswith('Base'):
            continue
        TOTAL_CLASSES += 1
        SUBCLASS_NAMES = OBJ.__dict__.get('subclass_names', None)
        USE_NAMES = OBJ.__dict__.get('use_names', None)
        if not USE_NAMES:
            continue
        MATCH = OBJ.__dict__.get('match', None)
        try:
            TEST_CLS = ast.literal_eval('test_{0}'.format(CLSNAME))
        except NameError:
            TEST_CLS = None
        TOTAL_NEEDS += 1
        if MATCH is None:
            if TEST_CLS is None:
                print('Needs tests:', CLSNAME)
                print('Needs match implementation:', CLSNAME)
                NOF_NEEDED_TESTS += 1
                NOF_NEEDED_MATCH += 1
            else:
                print('Needs match implementation:', CLSNAME)
                NOF_NEEDED_MATCH += 1
        else:
            if TEST_CLS is None:
                print('Needs tests:', CLSNAME)
                NOF_NEEDED_TESTS += 1
        continue
    print('-----')
    print('Nof match implementation needs:', NOF_NEEDED_MATCH,
          'out of', TOTAL_NEEDS)
    print('Nof tests needs:', NOF_NEEDED_TESTS, 'out of', TOTAL_NEEDS)
    print('Total number of classes:', TOTAL_CLASSES)
    print('-----')<|MERGE_RESOLUTION|>--- conflicted
+++ resolved
@@ -2370,57 +2370,6 @@
         "Name('a_namelist_or_format')))), None, None)")
 
 
-<<<<<<< HEAD
-=======
-def test_write_stmt():
-    ''' Tests for various forms of WRITE statement (R911). '''
-    tcls = Write_Stmt
-    obj = tcls('write (123)"hey"')
-    assert isinstance(obj, tcls), repr(obj)
-    assert str(obj) == 'WRITE(123) "hey"'
-    assert _repr_utf(obj) == (
-        "Write_Stmt(Io_Control_Spec_List(',', (Io_Control_Spec(None, "
-        "Int_Literal_Constant('123', None)),)), Output_Item_List(',', "
-        "(Char_Literal_Constant('\"hey\"', None),)))")
-
-    obj = tcls('WRITE (*,"(I3)") my_int')
-    assert isinstance(obj, tcls), repr(obj)
-    assert str(obj) == 'WRITE(*, FMT = "(I3)") my_int'
-    assert _repr_utf(obj) == (
-        "Write_Stmt(Io_Control_Spec_List(',', (Io_Control_Spec(None, "
-        "Io_Unit('*')), Io_Control_Spec('FMT', "
-        "Char_Literal_Constant('\"(I3)\"', None)))), Output_Item_List(',', "
-        "(Name('my_int'),)))")
-
-    obj = tcls('WRITE (*,namtest)')
-    assert isinstance(obj, tcls), repr(obj)
-    assert str(obj) == 'WRITE(*, namtest)'
-    assert _repr_utf(obj) == (
-        "Write_Stmt(Io_Control_Spec_List(',', "
-        "(Io_Control_Spec(None, Io_Unit('*')), Io_Control_Spec(None, "
-        "Name('namtest')))), None)")
-
-    # Test when format specifier contains an '=' character
-    iolist = Io_Control_Spec_List("*,'(5X,\"q_mesh =\",4F12.8)'")
-    assert isinstance(iolist, Io_Control_Spec_List)
-    obj = tcls("WRITE(*,'(5X,\"q_mesh =\",1F12.8)') 1.d0")
-    assert isinstance(obj, tcls)
-    assert _repr_utf(obj) == (
-        "Write_Stmt(Io_Control_Spec_List(',', (Io_Control_Spec(None, "
-        "Io_Unit('*')), Io_Control_Spec('FMT', "
-        "Char_Literal_Constant('\\'(5X,\"q_mesh =\",1F12.8)\\'', None)))), "
-        "Output_Item_List(',', (Real_Literal_Constant('1.D0', None),)))")
-
-    obj = tcls("WRITE(*,FMT='(5X,\"q_mesh =\",1F12.8)') 1.d0")
-    assert isinstance(obj, tcls)
-    assert _repr_utf(obj) == (
-        "Write_Stmt(Io_Control_Spec_List(',', (Io_Control_Spec(None, "
-        "Io_Unit('*')), Io_Control_Spec('FMT', "
-        "Char_Literal_Constant('\\'(5X,\"q_mesh =\",1F12.8)\\'', None)))), "
-        "Output_Item_List(',', (Real_Literal_Constant('1.D0', None),)))")
-
-
->>>>>>> 463d4f7f
 def test_print_stmt():  # R912
 
     tcls = Print_Stmt
