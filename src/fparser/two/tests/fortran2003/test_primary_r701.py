--- conflicted
+++ resolved
@@ -149,13 +149,23 @@
         expected_str='[1.2, 2.3E+2, - 5.1E-3]')
 
 
-@pytest.mark.xfail(reason="Matches Designator before Structure Constructor "
-                   "(issue #284)")
-@pytest.mark.usefixtures("f2003_create")
-def test_structure_constructor():
+@pytest.mark.usefixtures("f2003_create")
+def test_structure_constructor_1():
     '''Test that Structure Constructor types are matched by Primary.
 
-    This test currently fails as PERSON(12,"JONES") is matched as an
+    '''
+    assert_subclass_parse(
+        "PERSON ( 12,   \"Jones\" )", f2003.Structure_Constructor,
+        actual_type=f2003.Structure_Constructor,
+        expected_str='PERSON(12, "Jones")')
+
+
+@pytest.mark.xfail(reason="Requires more parse context (#190)")
+@pytest.mark.usefixtures("f2003_create")
+def test_structure_constructor_2():
+    '''Test that Structure Constructor types are matched by Primary.
+
+    This test currently fails as PERSON( 12, 24 ) is matched as an
     array access (Designator). In general, the only way to tell the
     difference is to know whether PERSON is the name of a structure or
     an array. However, we don't keep this information at the moment
@@ -163,28 +173,14 @@
     not know the information before link time as declarations may be
     in different modules (see issue #201).
 
-    However, in this particular case we should not match with
-    Designator as one of the arguments is a string and a designator
-    should only match with integer arguments. This is not checked at
-    the moment, see the implementation of R727 (class Int_Expr) and
-    look up C708 (int-expr shall be of type integer) in the spec. The
-    implementation of this class can be improved by checking for
-    obvious non-integer cases (see issue #284), but in general it may
-    be difficult to know.
-
-    '''
-<<<<<<< HEAD
-    assert_subclass_parse(
-        'PERSON ( 12,   "Jones" )', f2003.Structure_Constructor,
-=======
+    '''
     # This test incorrectly Matches with Designator. It would
     # correctly match with Structure_Constructor but Designator is
     # checked first from the Primary class.
     assert_subclass_parse(
-        "PERSON ( 12,   \"Jones\" )", f2003.Structure_Constructor,
->>>>>>> e5a31441
+        "PERSON ( 12, 24 )", f2003.Structure_Constructor,
         actual_type=f2003.Structure_Constructor,
-        expected_str='PERSON(12, "Jones")')
+        expected_str='PERSON(12, 24)')
 
 
 @pytest.mark.xfail(reason="Requires more parse context (#190)")
