--- conflicted
+++ resolved
@@ -77,18 +77,6 @@
     assert (
         "([Include_Stmt(Include_Filename('1')), Comment('! comment1'), "
         "Program_Stmt('PROGRAM', Name('test')), Specification_Part("
-<<<<<<< HEAD
-        "Implicit_Part(Include_Stmt(Include_Filename('2')), Comment("
-        "'! comment2')), Type_Declaration_Stmt(Intrinsic_Type_Spec('INTEGER'"
-        ", None), None, Entity_Decl(Name('i'), None, None, None)), "
-        "Implicit_Part(Include_Stmt(Include_Filename('3')), Comment("
-        "'! comment3'))), Execution_Part(Assignment_Stmt(Name('i'), '=', "
-        "Int_Literal_Constant('1', None)), Include_Stmt(Include_Filename('4'))"
-        ", Comment('! comment4')), Internal_Subprogram_Part(Contains_Stmt("
-        "'CONTAINS'), Include_Stmt(Include_Filename('5')), Comment("
-        "'! comment5')), End_Program_Stmt('PROGRAM', Name('test'))],)") \
-        in str(result).replace("u'", "'")
-=======
         "Implicit_Part(Include_Stmt(Include_Filename('2')), "
         "Comment('! comment2')), Type_Declaration_Stmt(Intrinsic_Type_Spec("
         "'INTEGER', None), None, Entity_Decl_List(',', (Entity_Decl(Name("
@@ -98,8 +86,7 @@
         "Include_Stmt(Include_Filename('4')), Comment('! comment4')), "
         "Internal_Subprogram_Part(Contains_Stmt('CONTAINS'), Include_Stmt("
         "Include_Filename('5')), Comment('! comment5')), End_Program_Stmt("
-        "'PROGRAM', Name('test'))],)" in str(result))
->>>>>>> 8fca799c
+        "'PROGRAM', Name('test'))],)" in str(result).replace("u'", "'"))
     assert "should" not in str(result)
 
 
