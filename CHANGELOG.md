--- conflicted
+++ resolved
@@ -15,13 +15,11 @@
 * P. Vitt, University of Siegen, Germany
 * A. Voysey, UK Met Office
 
-<<<<<<< HEAD
 23/12/2020 PR #278 for #277. Added github actions CI file, badges and documentation.
-=======
+
 18/12/2020 PR #275 for #274. Adds an example script that uses fparser2 to
            generate Makefile dependency rules for a set of Fortran source
            files.
->>>>>>> e4421e74
 
 30/11/2020 PR #272 for #271. Bug fix to module_in_file() to ensure that the
            encoding is always set to UTF-8 when reading a file.
